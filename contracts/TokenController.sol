/* Copyright (C) 2020 NexusMutual.io

  This program is free software: you can redistribute it and/or modify
  it under the terms of the GNU General Public License as published by
  the Free Software Foundation, either version 3 of the License, or
  (at your option) any later version.

  This program is distributed in the hope that it will be useful,
  but WITHOUT ANY WARRANTY; without even the implied warranty of
  MERCHANTABILITY or FITNESS FOR A PARTICULAR PURPOSE.  See the
  GNU General Public License for more details.

  You should have received a copy of the GNU General Public License
  along with this program.  If not, see http://www.gnu.org/licenses/ */

pragma solidity 0.5.7;

import "./Iupgradable.sol";
import "./external/ERC1132/IERC1132.sol";
import "./NXMToken.sol";
import "./interfaces/IPooledStaking.sol";


contract TokenController is IERC1132, Iupgradable {
    using SafeMath for uint256;

    event Burned(address indexed member, bytes32 lockedUnder, uint256 amount);

    NXMToken public token;
<<<<<<< HEAD
    IPooledStaking public pooledStaking;

=======

    uint public minCALockTime = uint(30).mul(1 days);
    bytes32 private constant CLA = bytes32("CLA");
    
>>>>>>> c8dde412
    /**
    * @dev Just for interface
    */
    function changeDependentContractAddress() public {
        token = NXMToken(ms.tokenAddress());
        pooledStaking = IPooledStaking(ms.getLatestAddress('PS'));
    }

    /**
     * @dev to change the operator address
     * @param _newOperator is the new address of operator
     */
    function changeOperator(address _newOperator) public onlyInternal {
        token.changeOperator(_newOperator);
    }

    /**
    * @dev Locks a specified amount of tokens,
    *    for CLA reason and for a specified time
    * @param _reason The reason to lock tokens, currently restricted to CLA
    * @param _amount Number of tokens to be locked
    * @param _time Lock time in seconds
    */
    function lock(bytes32 _reason, uint256 _amount, uint256 _time) public checkPause returns (bool)
    {
        require(_reason == CLA,"Restricted to reason CLA");
        require(minCALockTime <= _time,"Should lock for minimum time");
        // If tokens are already locked, then functions extendLock or
        // increaseLockAmount should be used to make any changes
        _lock(msg.sender, _reason, _amount, _time);
        return true;
    }

    /**
    * @dev Locks a specified amount of tokens against an address,
    *    for a specified reason and time
    * @param _reason The reason to lock tokens
    * @param _amount Number of tokens to be locked
    * @param _time Lock time in seconds
    * @param _of address whose tokens are to be locked
    */
    function lockOf(address _of, bytes32 _reason, uint256 _amount, uint256 _time)
        public
        onlyInternal
        returns (bool)
    {
        // If tokens are already locked, then functions extendLock or
        // increaseLockAmount should be used to make any changes
        _lock(_of, _reason, _amount, _time);
        return true;
    }

    /**
    * @dev Extends lock for reason CLA for a specified time
    * @param _reason The reason to lock tokens, currently restricted to CLA
    * @param _time Lock extension time in seconds
    */
    function extendLock(bytes32 _reason, uint256 _time)
        public
        checkPause
        returns (bool)
    {
        require(_reason == CLA,"Restricted to reason CLA");
        _extendLock(msg.sender, _reason, _time);
        return true;
    }

    /**
    * @dev Extends lock for a specified reason and time
    * @param _reason The reason to lock tokens
    * @param _time Lock extension time in seconds
    */
    function extendLockOf(address _of, bytes32 _reason, uint256 _time)
        public
        onlyInternal
        returns (bool)
    {
        _extendLock(_of, _reason, _time);
        return true;
    }

    /**
    * @dev Increase number of tokens locked for a CLA reason
    * @param _reason The reason to lock tokens, currently restricted to CLA
    * @param _amount Number of tokens to be increased
    */
    function increaseLockAmount(bytes32 _reason, uint256 _amount)
        public
        checkPause
        returns (bool)
<<<<<<< HEAD
    {
        _increaseLockAmount(msg.sender, _reason, _amount);
=======
    {    
        require(_reason == CLA,"Restricted to reason CLA");
        require(_tokensLocked(msg.sender, _reason) > 0);
        token.operatorTransfer(msg.sender, _amount);

        locked[msg.sender][_reason].amount = locked[msg.sender][_reason].amount.add(_amount);
        emit Locked(msg.sender, _reason, _amount, locked[msg.sender][_reason].validity);
>>>>>>> c8dde412
        return true;
    }

    /**
     * @dev burns tokens of an address
     * @param _of is the address to burn tokens of
     * @param amount is the amount to burn
     * @return the boolean status of the burning process
     */
    function burnFrom (address _of, uint amount) public onlyInternal returns (bool) {
        return token.burnFrom(_of, amount);
    }

    /**
    * @dev Burns locked tokens of a user
    * @param _of address whose tokens are to be burned
    * @param _reason lock reason for which tokens are to be burned
    * @param _amount amount of tokens to burn
    */
    function burnLockedTokens(address _of, bytes32 _reason, uint256 _amount) public onlyInternal {
        _burnLockedTokens(_of, _reason, _amount);
    }

    /**
    * @dev reduce lock duration for a specified reason and time
    * @param _of The address whose tokens are locked
    * @param _reason The reason to lock tokens
    * @param _time Lock reduction time in seconds
    */
    function reduceLock(address _of, bytes32 _reason, uint256 _time) public onlyInternal {
        _reduceLock(_of, _reason, _time);
    }

    /**
    * @dev Released locked tokens of an address locked for a specific reason
    * @param _of address whose tokens are to be released from lock
    * @param _reason reason of the lock
    * @param _amount amount of tokens to release
    */
    function releaseLockedTokens(address _of, bytes32 _reason, uint256 _amount)
        public
        onlyInternal
    {
        _releaseLockedTokens(_of, _reason, _amount);
    }

    /**
    * @dev Adds an address to whitelist maintained in the contract
    * @param _member address to add to whitelist
    */
    function addToWhitelist(address _member) public onlyInternal {
        token.addToWhiteList(_member);
    }

    /**
    * @dev Removes an address from the whitelist in the token
    * @param _member address to remove
    */
    function removeFromWhitelist(address _member) public onlyInternal {
        token.removeFromWhiteList(_member);
    }

    /**
    * @dev Mints new token for an address
    * @param _member address to reward the minted tokens
    * @param _amount number of tokens to mint
    */
    function mint(address _member, uint _amount) public onlyInternal {
        token.mint(_member, _amount);
    }

    /**
     * @dev Lock the user's tokens
     * @param _of user's address.
     */
    function lockForMemberVote(address _of, uint _days) public onlyInternal {
        token.lockForMemberVote(_of, _days);
    }

    /**
    * @dev Unlocks the unlockable tokens against CLA of a specified address
    * @param _of Address of user, claiming back unlockable tokens against CLA
    */
    function unlock(address _of)
        public
        checkPause
        returns (uint256 unlockableTokens)
    {

<<<<<<< HEAD
        for (uint256 i = 0; i < lockReason[_of].length; i++) {
            lockedTokens = _tokensUnlockable(_of, lockReason[_of][i]);
            if (lockedTokens > 0) {
                unlockableTokens = unlockableTokens.add(lockedTokens);
                locked[_of][lockReason[_of][i]].claimed = true;
                emit Unlocked(_of, lockReason[_of][i], lockedTokens);
            }
        }
=======
        unlockableTokens = _tokensUnlockable(_of, CLA);
        if (unlockableTokens > 0) {
            locked[_of][CLA].claimed = true;
            emit Unlocked(_of, CLA, unlockableTokens);
            require(token.transfer(_of, unlockableTokens));
        }  
>>>>>>> c8dde412

    }

    /**
     * @dev Updates Uint Parameters of a code
     * @param code whose details we want to update
     * @param val value to set
     */
    function updateUintParameters(bytes8 code, uint val) public {
        require(ms.checkIsAuthToGoverned(msg.sender));
        if (code == "MNCLT") {
            minCALockTime = val.mul(1 days);
        } else {
            revert("Invalid param code");
        }
    }

    /**
    * @dev Gets the validity of locked tokens of a specified address
    * @param _of The address to query the validity
    * @param reason reason for which tokens were locked
    */
    function getLockedTokensValidity(address _of, bytes32 reason)
        public
        view
        returns (uint256 validity)
    {
        validity = locked[_of][reason].validity;
    }

    /**
    * @dev Gets the unlockable tokens of a specified address
    * @param _of The address to query the the unlockable token count of
    */
    function getUnlockableTokens(address _of)
        public
        view
        returns (uint256 unlockableTokens)
    {
        for (uint256 i = 0; i < lockReason[_of].length; i++) {
            unlockableTokens = unlockableTokens.add(_tokensUnlockable(_of, lockReason[_of][i]));
        }
    }

    /**
    * @dev Returns tokens locked for a specified address for a
    *    specified reason
    *
    * @param _of The address whose tokens are locked
    * @param _reason The reason to query the lock tokens for
    */
    function tokensLocked(address _of, bytes32 _reason)
        public
        view
        returns (uint256 amount)
    {
        return _tokensLocked(_of, _reason);
    }

    /**
    * @dev Returns unlockable tokens for a specified address for a specified reason
    * @param _of The address to query the the unlockable token count of
    * @param _reason The reason to query the unlockable tokens for
    */
    function tokensUnlockable(address _of, bytes32 _reason)
        public
        view
        returns (uint256 amount)
    {
        return _tokensUnlockable(_of, _reason);
    }

    function totalSupply() public view returns (uint256)
    {
        return token.totalSupply();
    }

    /**
    * @dev Returns tokens locked for a specified address for a
    *    specified reason at a specific time
    *
    * @param _of The address whose tokens are locked
    * @param _reason The reason to query the lock tokens for
    * @param _time The timestamp to query the lock tokens for
    */
    function tokensLockedAtTime(address _of, bytes32 _reason, uint256 _time)
        public
        view
        returns (uint256 amount)
    {
        return _tokensLockedAtTime(_of, _reason, _time);
    }

    /**
    * @dev Returns the total amount of tokens held by an address:
    *   transferable + locked + staked for pooled staking - pending burns.
    *   Used by Claims and Governance in member voting to calculate the user's vote weight.
    *
    * @param _of The address to query the total balance of
    * @param _of The address to query the total balance of
    */
    function totalBalanceOf(address _of)
        public
        view
        returns (uint256 amount)
    {
        amount = token.balanceOf(_of);

        for (uint256 i = 0; i < lockReason[_of].length; i++) {
            amount = amount.add(_tokensLocked(_of, lockReason[_of][i]));
        }

        amount = amount.add(pooledStaking.stakerProcessedStake(_of));
    }

    /**
    * @dev Returns the total locked tokens at time
    *   Returns the total amount of locked and staked tokens at a given time. Used by MemberRoles to check eligibility
    *   for withdraw / switch membership. Includes tokens locked for Claim Assessment and staked for Risk Assessment.
    *   Does not take into account pending burns.
    *
    * @param _of member whose locked tokens are to be calculate
    * @param _time timestamp when the tokens should be locked
    */
    function totalLockedBalance(address _of, uint256 _time) public view returns (uint256 amount) {

        for (uint256 i = 0; i < lockReason[_of].length; i++) {
            amount = amount.add(_tokensLockedAtTime(_of, lockReason[_of][i], _time));
        }
<<<<<<< HEAD

        amount = amount.add(pooledStaking.stakerStake(_of));
=======
>>>>>>> c8dde412
    }

    /**
    * @dev Locks a specified amount of tokens against an address,
    *    for a specified reason and time
    * @param _of address whose tokens are to be locked
    * @param _reason The reason to lock tokens
    * @param _amount Number of tokens to be locked
    * @param _time Lock time in seconds
    */
    function _lock(address _of, bytes32 _reason, uint256 _amount, uint256 _time) internal {
        require(_tokensLocked(_of, _reason) == 0);
        require(_amount != 0);

        if (locked[_of][_reason].amount == 0) {
            lockReason[_of].push(_reason);
        }

        require(token.operatorTransfer(_of, _amount));

        uint256 validUntil = now.add(_time); //solhint-disable-line
        locked[_of][_reason] = LockToken(_amount, validUntil, false);
        emit Locked(_of, _reason, _amount, validUntil);
    }

    /**
    * @dev Returns tokens locked for a specified address for a
    *    specified reason
    *
    * @param _of The address whose tokens are locked
    * @param _reason The reason to query the lock tokens for
    */
    function _tokensLocked(address _of, bytes32 _reason)
        internal
        view
        returns (uint256 amount)
    {
        if (!locked[_of][_reason].claimed) {
            amount = locked[_of][_reason].amount;
        }
    }

    /**
    * @dev Returns tokens locked for a specified address for a
    *    specified reason at a specific time
    *
    * @param _of The address whose tokens are locked
    * @param _reason The reason to query the lock tokens for
    * @param _time The timestamp to query the lock tokens for
    */
    function _tokensLockedAtTime(address _of, bytes32 _reason, uint256 _time)
        internal
        view
        returns (uint256 amount)
    {
        if (locked[_of][_reason].validity > _time) {
            amount = locked[_of][_reason].amount;
        }
    }

    /**
    * @dev Extends lock for a specified reason and time
    * @param _of The address whose tokens are locked
    * @param _reason The reason to lock tokens
    * @param _time Lock extension time in seconds
    */
    function _extendLock(address _of, bytes32 _reason, uint256 _time) internal {
        require(_tokensLocked(_of, _reason) > 0);
        emit Unlocked(_of, _reason, locked[_of][_reason].amount);
        locked[_of][_reason].validity = locked[_of][_reason].validity.add(_time);
        emit Locked(_of, _reason, locked[_of][_reason].amount, locked[_of][_reason].validity);
    }

    /**
    * @dev reduce lock duration for a specified reason and time
    * @param _of The address whose tokens are locked
    * @param _reason The reason to lock tokens
    * @param _time Lock reduction time in seconds
    */
    function _reduceLock(address _of, bytes32 _reason, uint256 _time) internal {
        require(_tokensLocked(_of, _reason) > 0);
        emit Unlocked(_of, _reason, locked[_of][_reason].amount);
        locked[_of][_reason].validity = locked[_of][_reason].validity.sub(_time);
        emit Locked(_of, _reason, locked[_of][_reason].amount, locked[_of][_reason].validity);
    }
<<<<<<< HEAD

    /**
    * @dev Increase number of tokens locked for a specified reason
    * @param _of The address whose tokens are locked
    * @param _reason The reason to lock tokens
    * @param _amount Number of tokens to be increased
    */
    function _increaseLockAmount(address _of, bytes32 _reason, uint256 _amount) internal {
        require(_tokensLocked(_of, _reason) > 0);
        token.operatorTransfer(msg.sender, _amount);

        locked[_of][_reason].amount = locked[_of][_reason].amount.add(_amount);
        emit Locked(_of, _reason, _amount, locked[_of][_reason].validity);
    }
=======
>>>>>>> c8dde412

    /**
    * @dev Returns unlockable tokens for a specified address for a specified reason
    * @param _of The address to query the the unlockable token count of
    * @param _reason The reason to query the unlockable tokens for
    */
    function _tokensUnlockable(address _of, bytes32 _reason) internal view returns (uint256 amount)
    {
        if (locked[_of][_reason].validity <= now && !locked[_of][_reason].claimed) {
            amount = locked[_of][_reason].amount;
        }
    }

    /**
    * @dev Burns locked tokens of a user
    * @param _of address whose tokens are to be burned
    * @param _reason lock reason for which tokens are to be burned
    * @param _amount amount of tokens to burn
    */
    function _burnLockedTokens(address _of, bytes32 _reason, uint256 _amount) internal {
        uint256 amount = _tokensLocked(_of, _reason);
        require(amount >= _amount);
<<<<<<< HEAD

        if (amount == _amount)
            locked[_of][_reason].claimed = true;

=======
        
        if (amount == _amount) {
            locked[_of][_reason].claimed = true;
        }
        
>>>>>>> c8dde412
        locked[_of][_reason].amount = locked[_of][_reason].amount.sub(_amount);
        if (locked[_of][_reason].amount == 0) {
            _removeReason(_of, _reason);
        }
        token.burn(_amount);
        emit Burned(_of, _reason, _amount);
    }

    /**
    * @dev Released locked tokens of an address locked for a specific reason
    * @param _of address whose tokens are to be released from lock
    * @param _reason reason of the lock
    * @param _amount amount of tokens to release
    */
<<<<<<< HEAD
    function _releaseLockedTokens(address _of, bytes32 _reason, uint256 _amount)
        internal
=======
    function _releaseLockedTokens(address _of, bytes32 _reason, uint256 _amount) internal 
>>>>>>> c8dde412
    {
        uint256 amount = _tokensLocked(_of, _reason);
        require(amount >= _amount);

        if (amount == _amount) {
            locked[_of][_reason].claimed = true;
        }

        locked[_of][_reason].amount = locked[_of][_reason].amount.sub(_amount);
        if (locked[_of][_reason].amount == 0) {
            _removeReason(_of, _reason);
        }
        require(token.transfer(_of, _amount));
        emit Unlocked(_of, _reason, _amount);
    }

    function _removeReason(address _of, bytes32 _reason) internal {
        uint len = lockReason[_of].length;
        for (uint i = 0; i < len; i++) {
            if (lockReason[_of][i] == _reason) {
                lockReason[_of][i] = lockReason[_of][len.sub(1)];
                lockReason[_of].pop();
                break;
            }
        }   
    }
}<|MERGE_RESOLUTION|>--- conflicted
+++ resolved
@@ -27,15 +27,9 @@
     event Burned(address indexed member, bytes32 lockedUnder, uint256 amount);
 
     NXMToken public token;
-<<<<<<< HEAD
     IPooledStaking public pooledStaking;
-
-=======
-
     uint public minCALockTime = uint(30).mul(1 days);
     bytes32 private constant CLA = bytes32("CLA");
-    
->>>>>>> c8dde412
     /**
     * @dev Just for interface
     */
@@ -126,10 +120,6 @@
         public
         checkPause
         returns (bool)
-<<<<<<< HEAD
-    {
-        _increaseLockAmount(msg.sender, _reason, _amount);
-=======
     {    
         require(_reason == CLA,"Restricted to reason CLA");
         require(_tokensLocked(msg.sender, _reason) > 0);
@@ -137,7 +127,6 @@
 
         locked[msg.sender][_reason].amount = locked[msg.sender][_reason].amount.add(_amount);
         emit Locked(msg.sender, _reason, _amount, locked[msg.sender][_reason].validity);
->>>>>>> c8dde412
         return true;
     }
 
@@ -226,25 +215,12 @@
         checkPause
         returns (uint256 unlockableTokens)
     {
-
-<<<<<<< HEAD
-        for (uint256 i = 0; i < lockReason[_of].length; i++) {
-            lockedTokens = _tokensUnlockable(_of, lockReason[_of][i]);
-            if (lockedTokens > 0) {
-                unlockableTokens = unlockableTokens.add(lockedTokens);
-                locked[_of][lockReason[_of][i]].claimed = true;
-                emit Unlocked(_of, lockReason[_of][i], lockedTokens);
-            }
-        }
-=======
         unlockableTokens = _tokensUnlockable(_of, CLA);
         if (unlockableTokens > 0) {
             locked[_of][CLA].claimed = true;
             emit Unlocked(_of, CLA, unlockableTokens);
             require(token.transfer(_of, unlockableTokens));
-        }  
->>>>>>> c8dde412
-
+        }
     }
 
     /**
@@ -373,11 +349,7 @@
         for (uint256 i = 0; i < lockReason[_of].length; i++) {
             amount = amount.add(_tokensLockedAtTime(_of, lockReason[_of][i], _time));
         }
-<<<<<<< HEAD
-
         amount = amount.add(pooledStaking.stakerStake(_of));
-=======
->>>>>>> c8dde412
     }
 
     /**
@@ -463,23 +435,6 @@
         locked[_of][_reason].validity = locked[_of][_reason].validity.sub(_time);
         emit Locked(_of, _reason, locked[_of][_reason].amount, locked[_of][_reason].validity);
     }
-<<<<<<< HEAD
-
-    /**
-    * @dev Increase number of tokens locked for a specified reason
-    * @param _of The address whose tokens are locked
-    * @param _reason The reason to lock tokens
-    * @param _amount Number of tokens to be increased
-    */
-    function _increaseLockAmount(address _of, bytes32 _reason, uint256 _amount) internal {
-        require(_tokensLocked(_of, _reason) > 0);
-        token.operatorTransfer(msg.sender, _amount);
-
-        locked[_of][_reason].amount = locked[_of][_reason].amount.add(_amount);
-        emit Locked(_of, _reason, _amount, locked[_of][_reason].validity);
-    }
-=======
->>>>>>> c8dde412
 
     /**
     * @dev Returns unlockable tokens for a specified address for a specified reason
@@ -502,18 +457,9 @@
     function _burnLockedTokens(address _of, bytes32 _reason, uint256 _amount) internal {
         uint256 amount = _tokensLocked(_of, _reason);
         require(amount >= _amount);
-<<<<<<< HEAD
-
-        if (amount == _amount)
-            locked[_of][_reason].claimed = true;
-
-=======
-        
         if (amount == _amount) {
             locked[_of][_reason].claimed = true;
         }
-        
->>>>>>> c8dde412
         locked[_of][_reason].amount = locked[_of][_reason].amount.sub(_amount);
         if (locked[_of][_reason].amount == 0) {
             _removeReason(_of, _reason);
@@ -528,12 +474,8 @@
     * @param _reason reason of the lock
     * @param _amount amount of tokens to release
     */
-<<<<<<< HEAD
-    function _releaseLockedTokens(address _of, bytes32 _reason, uint256 _amount)
-        internal
-=======
-    function _releaseLockedTokens(address _of, bytes32 _reason, uint256 _amount) internal 
->>>>>>> c8dde412
+
+    function _releaseLockedTokens(address _of, bytes32 _reason, uint256 _amount) internal
     {
         uint256 amount = _tokensLocked(_of, _reason);
         require(amount >= _amount);
