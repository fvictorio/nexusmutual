--- conflicted
+++ resolved
@@ -119,6 +119,8 @@
 
   function activeCoverAmountCommitted() external view returns (bool);
 
+  function MAX_COVER_PERIOD() external view returns (uint);
+
   /* === MUTATIVE FUNCTIONS ==== */
 
   function migrateCovers(uint[] calldata coverIds, address toNewOwner) external;
@@ -167,15 +169,10 @@
 
   function transferCovers(address from, address to, uint256[] calldata coverIds) external;
 
+
   /* ========== EVENTS ========== */
 
-<<<<<<< HEAD
-
-  function MAX_COVER_PERIOD() external view returns (uint);
-=======
   event StakingPoolCreated(address stakingPoolAddress, address manager, address stakingPoolImplementation);
   event ProductTypeUpserted(uint id, string ipfsMetadata);
   event ProductUpserted(uint id, string ipfsMetadata);
-
->>>>>>> a7957627
 }