--- conflicted
+++ resolved
@@ -100,17 +100,8 @@
   function updateTranches() external;
 
   function allocateStake(
-<<<<<<< HEAD
     CoverRequest calldata request
-  ) external returns (uint allocatedAmount, uint premium);
-=======
-    uint productId,
-    uint period,
-    uint gracePeriod,
-    uint productStakeAmount,
-    uint rewardRatio
-  ) external returns (uint allocatedNXM, uint premium, uint rewardsInNXM);
->>>>>>> 74168c1a
+  ) external returns (uint allocatedAmount, uint premium, uint rewardsInNXM);
 
   function deallocateStake(
     uint productId,
