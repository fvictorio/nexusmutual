// SPDX-License-Identifier: GPL-3.0-only

pragma solidity ^0.8.9;

import "@openzeppelin/contracts-v4/token/ERC20/IERC20.sol";
import "@openzeppelin/contracts-v4/token/ERC721/ERC721.sol";
import "@openzeppelin/contracts-v4/utils/Strings.sol";

import "../../modules/v2/StakingPool.sol";

contract CoverMockStakingPool is StakingPool {

  /* immutables */
  address public immutable memberRoles;
  uint public poolId;

  mapping (uint => uint) public usedCapacity;
  mapping (uint => uint) public stakedAmount;

  mapping (uint => uint) public mockPrices;

  uint public constant MAX_PRICE_RATIO = 1e20;

  constructor (address _nxm, address _coverContract, address _memberRoles)
  StakingPool("Nexus Mutual Staking Pool", "NMSPT", IERC20(_nxm), _coverContract) {
    memberRoles = _memberRoles;
  }

  function name() public view override returns (string memory) {
    return string(abi.encodePacked(super.name(), " ", Strings.toString(poolId)));
  }

  function initialize(address _manager, uint _poolId) external /*override*/ {
    manager = _manager;
    poolId = _poolId;
  }

  function operatorTransferFrom(address from, address to, uint256 amount) external /*override*/ {
    require(msg.sender == memberRoles, "StakingPool: Caller is not MemberRoles");
    _transfer(from, to, amount);
  }

  function allocateCapacity(
    uint productId,
    uint amountInNXM,
    uint period,
    uint rewardRatio,
    uint initialPriceRatio
  ) external /*override*/ returns (uint coveredAmountInNXM, uint premiumInNXM) {
    period;
    rewardRatio;
    initialPriceRatio;
    usedCapacity[productId] += amountInNXM;
    return (amountInNXM, calculatePremium(mockPrices[productId], amountInNXM, period));
  }

  function calculatePremium(uint priceRatio, uint coverAmount, uint period) public pure returns (uint) {
    return priceRatio * coverAmount / MAX_PRICE_RATIO * period / 365 days;
  }

  function stake(uint amount) external {
    _mint(msg.sender, amount);
  }

  function freeCapacity(
    uint productId,
    uint previousPeriod,
    uint previousStartTime,
    uint previousRewardAmount,
    uint periodReduction,
    uint coveredAmount
  ) external /*override*/ {
    // no-op
  }

  function getAvailableCapacity(uint productId, uint capacityFactor) external /*override*/ view returns (uint) {
    return stakedAmount[productId] * capacityFactor - usedCapacity[productId];
  }

  function getCapacity(uint productId, uint capacityFactor) external /*override*/ view returns (uint) {
    return stakedAmount[productId] * capacityFactor;
  }

  function getUsedCapacity(uint productId) external /*override*/ view returns (uint) {
    return usedCapacity[productId];
  }
  function getTargetPrice(uint productId) external /*override*/ view returns (uint) {
    return targetPrices[productId];
  }
  function getStake(uint productId) external /*override*/ view returns (uint) {
    return stakedAmount[productId];
  }

  function setUsedCapacity(uint productId, uint amount) external {
    usedCapacity[productId] = amount;
  }
  function setTargetPrice(uint productId, uint amount) external {
    targetPrices[productId] = amount;
  }
  function setStake(uint productId, uint amount) external {
    stakedAmount[productId] = amount;
  }

  function setPrice(uint productId, uint price) external {
    mockPrices[productId] = price;
  }

  function changeMasterAddress(address payable _a) external {
    // noop
  }

  function changeDependentContractAddress() external {
    // noop
  }
<<<<<<< HEAD

  function getPriceParameters(
    uint /* productId */,
    uint /* globalCapacityRatio */,
    uint /* capacityReductionRatio */
  ) external view returns (
    uint, uint, uint, uint
  ) {
    nxm;
    return (0, 0, 0, 0);
  }
=======
>>>>>>> 231c8207
}<|MERGE_RESOLUTION|>--- conflicted
+++ resolved
@@ -112,18 +112,4 @@
   function changeDependentContractAddress() external {
     // noop
   }
-<<<<<<< HEAD
-
-  function getPriceParameters(
-    uint /* productId */,
-    uint /* globalCapacityRatio */,
-    uint /* capacityReductionRatio */
-  ) external view returns (
-    uint, uint, uint, uint
-  ) {
-    nxm;
-    return (0, 0, 0, 0);
-  }
-=======
->>>>>>> 231c8207
 }