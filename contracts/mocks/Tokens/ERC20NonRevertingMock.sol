// SPDX-License-Identifier: GPL-3.0-only

pragma solidity ^0.8.0;

/// This contract doesn't implement ERC20 correctly on purpose to be able to test
/// what happens when returndata length from the transfer function differs from what
/// is usually expected.
contract ERC20NonRevertingMock  {

<<<<<<< HEAD
  function balanceOf(address) public pure returns (uint256) {
=======
  function balanceOf(address) public pure returns (uint) {
>>>>>>> 46d5f686
    return 0 ether;
  }

  function transfer(address, uint256) public {
    // noop
  }

}<|MERGE_RESOLUTION|>--- conflicted
+++ resolved
@@ -7,11 +7,7 @@
 /// is usually expected.
 contract ERC20NonRevertingMock  {
 
-<<<<<<< HEAD
-  function balanceOf(address) public pure returns (uint256) {
-=======
   function balanceOf(address) public pure returns (uint) {
->>>>>>> 46d5f686
     return 0 ether;
   }
 
