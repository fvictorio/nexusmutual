--- conflicted
+++ resolved
@@ -213,7 +213,6 @@
       totalActiveCoverInAsset[params.payoutAsset] += params.amount;
     }
 
-<<<<<<< HEAD
     // apply the global rewards ratio and the total Rewards in NXM
     uint totalRewardsInNXM =
       totalPremiumInNXM
@@ -224,10 +223,7 @@
 
     tokenController().mintPooledStakingNXM(totalRewardsInNXM);
 
-    emit CoverBought(coverId, params.productId, 0, msg.sender);
-=======
     emit CoverBought(coverId, params.productId, 0, msg.sender, params.ipfsData);
->>>>>>> e50aa9b1
     return coverId;
   }
 
@@ -315,7 +311,7 @@
     CoverData memory cover = _coverData[coverId];
     uint lastCoverSegmentIndex = _coverSegments[coverId].length - 1;
     CoverSegment memory lastCoverSegment = coverSegments(coverId, lastCoverSegmentIndex);
-    
+
     require(ICoverNFT(coverNFT).isApprovedOrOwner(msg.sender, coverId), "Cover: Only owner or approved can edit");
     require(lastCoverSegment.start + lastCoverSegment.period > block.timestamp, "Cover: cover expired");
     require(buyCoverParams.period < MAX_COVER_PERIOD, "Cover: Cover period is too long");
