// SPDX-License-Identifier: GPL-3.0-only

pragma solidity ^0.5.0;

import "@openzeppelin/contracts/token/ERC20/SafeERC20.sol";
import "../../abstract/MasterAware.sol";
import "../../interfaces/IClaims.sol";
import "../../interfaces/IClaimsData.sol";
import "../../interfaces/IERC20Detailed.sol";
import "../../interfaces/IGateway.sol";
import "../../interfaces/IIncidents.sol";
import "../../interfaces/IMemberRoles.sol";
import "../../interfaces/INXMToken.sol";
import "../../interfaces/IPool.sol";
import "../../interfaces/IQuotation.sol";
import "../../interfaces/IQuotationData.sol";
import "../../interfaces/ITokenController.sol";

contract Gateway is IGateway, MasterAware {
  using SafeMath for uint;
  using SafeERC20 for IERC20;

  enum CoverType {SIGNED_QUOTE_CONTRACT_COVER}

  enum ClaimStatus {IN_PROGRESS, ACCEPTED, REJECTED}

  // contracts
<<<<<<< HEAD
  IQuotation public quotation;
  INXMToken public nxmToken;
  ITokenController public tokenController;
  IQuotationData public quotationData;
  IClaimsData public claimsData;
  IClaims public claims;
  IIncidents public incidents;
  IPool public pool;
  IMemberRoles public memberRoles;
=======
  Quotation public quotation;
  NXMToken public nxmToken;
  TokenController public tokenController;
  QuotationData public quotationData;
  ClaimsData public claimsData;
  Claims public claims;
  Pool public pool;
  MemberRoles public memberRoles;
>>>>>>> f7bce4ec

  // assigned in initialize
  address public DAI;

  Incidents public incidents;

  // constants
  address public constant ETH = 0xEeeeeEeeeEeEeeEeEeEeeEEEeeeeEeeeeeeeEEeE;

  event CoverBought(
    uint coverId,
    address indexed buyer,
    address indexed contractAddress,
    address coverAsset,
    uint sumAssured,
    uint16 coverPeriod,
    CoverType indexed coverType,
    bytes data
  );

  event ClaimSubmitted(
    uint indexed claimId,
    uint indexed coverId,
    address indexed submitter,
    bytes data
  );

<<<<<<< HEAD
  // assigned in initialize
  address public DAI;
  // constants
  address public constant ETH = 0xEeeeeEeeeEeEeeEeEeEeeEEEeeeeEeeeeeeeEEeE;

=======
>>>>>>> f7bce4ec
  function changeDependentContractAddress() public {
    quotation = IQuotation(master.getLatestAddress("QT"));
    nxmToken = INXMToken(master.tokenAddress());
    tokenController = ITokenController(master.getLatestAddress("TC"));
    quotationData = IQuotationData(master.getLatestAddress("QD"));
    claimsData = IClaimsData(master.getLatestAddress("CD"));
    claims = IClaims(master.getLatestAddress("CL"));
    incidents = IIncidents(master.getLatestAddress("IC"));
    pool = IPool(master.getLatestAddress("P1"));
    memberRoles = IMemberRoles(master.getLatestAddress("MR"));
  }

  function initializeDAI() external {
    DAI = 0x6B175474E89094C44Da98b954EedeAC495271d0F;
  }

  function getCoverPrice (
    address /* contractAddress */,
    address /* coverAsset */,
    uint /* sumAssured */,
    uint16 /* coverPeriod */,
    CoverType /* coverType */,
    bytes calldata data
  ) external view returns (uint coverPrice) {

    // mark function as view instead of pure for future compatibility
    this;

    (
    coverPrice,
    /* coverPriceNXM */,
    /* generatedAt */,
    /* expiresAt */,
    /* _v */,
    /* _r */,
    /* _s */
    ) = abi.decode(data, (uint, uint, uint, uint, uint8, bytes32, bytes32));
  }

  function buyCover (
    address contractAddress,
    address coverAsset,
    uint sumAssured,
    uint16 coverPeriod,
    CoverType coverType,
    bytes calldata data
  ) external payable onlyMember whenNotPaused returns (uint) {

    // only 1 cover type supported at this time
    require(coverType == CoverType.SIGNED_QUOTE_CONTRACT_COVER, "Gateway: Unsupported cover type");
    require(sumAssured % 10 ** assetDecimals(coverAsset) == 0, "Gateway: Only whole unit sumAssured supported");

    {
      (
      uint[] memory coverDetails,
      uint8 _v,
      bytes32 _r,
      bytes32 _s
      ) = convertToLegacyQuote(sumAssured, data, coverAsset);

      {
        uint premiumAmount = coverDetails[1];
        if (coverAsset == ETH) {
          require(msg.value == premiumAmount, "Gateway: ETH amount does not match premium");
          // solhint-disable-next-line avoid-low-level-calls, avoid-call-value
          (bool ok, /* data */) = address(pool).call.value(premiumAmount)("");
          require(ok, "Gateway: Transfer to Pool failed");
        } else {
          IERC20 token = IERC20(coverAsset);
          token.safeTransferFrom(msg.sender, address(pool), premiumAmount);
        }
      }

      quotation.createCover(
        msg.sender,
        contractAddress,
        getCurrencyFromAssetAddress(coverAsset),
        coverDetails,
        coverPeriod, _v, _r, _s
      );
    }

    uint coverId = quotationData.getCoverLength().sub(1);
    emit CoverBought(coverId, msg.sender, contractAddress, coverAsset, sumAssured, coverPeriod, coverType, data);
    return coverId;
  }

  function submitClaim(uint coverId, bytes calldata data) external returns (uint) {
    claims.submitClaimForMember(coverId, msg.sender);

    uint claimId = claimsData.actualClaimLength() - 1;
    emit ClaimSubmitted(claimId, coverId, msg.sender, data);
    return claimId;
  }

  function claimTokens(uint coverId, uint incidentId, uint coveredTokenAmount, address coveredToken)
    external
    returns (uint claimId, uint payoutAmount, address payoutToken) {
    IERC20 token = IERC20(coveredToken);
    token.safeTransferFrom(msg.sender, address(this), coveredTokenAmount);
    token.approve(address(incidents), coveredTokenAmount);
    (claimId, payoutAmount, payoutToken) = incidents.redeemPayoutForMember(coverId, incidentId, coveredTokenAmount, msg.sender);
  }

  function getClaimCoverId(uint claimId) public view returns (uint) {
    (, uint coverId) = claimsData.getClaimCoverId(claimId);
    return coverId;
  }

  function getPayoutOutcome(uint claimId)
    external
    view
    returns (ClaimStatus status, uint amountPaid, address coverAsset)
  {
    (, uint coverId) = claimsData.getClaimCoverId(claimId);
    (, uint internalClaimStatus) = claimsData.getClaimStatusNumber(claimId);

    coverAsset = getCurrencyAssetAddress(quotationData.getCurrencyOfCover(coverId));
    if (internalClaimStatus == 14) {
      (,address productId) = quotationData.getscAddressOfCover(coverId);
      address coveredTokenAddress = incidents.coveredToken(productId);
      if (coveredTokenAddress != address(0)) {
        amountPaid = incidents.claimPayout(claimId);
      } else {
        amountPaid = quotationData.getCoverSumAssured(coverId).mul(10 ** assetDecimals(coverAsset));
      }
    } else {
      amountPaid = 0;
    }

    if (internalClaimStatus == 6 || internalClaimStatus == 9 || internalClaimStatus == 11) {
      status = ClaimStatus.REJECTED;
    } else if (internalClaimStatus == 13 || internalClaimStatus == 14) {
      status = ClaimStatus.ACCEPTED;
    } else {
      status = ClaimStatus.IN_PROGRESS;
    }
  }

  function getCover(uint coverId)
  public
  view
  returns (
    uint8 status,
    uint sumAssured,
    uint16 coverPeriod,
    uint validUntil,
    address contractAddress,
    address coverAsset,
    uint premiumInNXM,
    address memberAddress
  )
  {
    bytes4 currency;
    (/*cid*/, memberAddress, contractAddress, currency, /*sumAssured*/, premiumInNXM) = quotationData.getCoverDetailsByCoverID1(coverId);
    (/*cid*/, status, sumAssured, coverPeriod, validUntil) = quotationData.getCoverDetailsByCoverID2(coverId);

    coverAsset = getCurrencyAssetAddress(currency);
    sumAssured = sumAssured.mul(10 ** assetDecimals(coverAsset));
  }

  function switchMembership(address newAddress) external {
    memberRoles.switchMembershipOf(msg.sender, newAddress);
    nxmToken.transferFrom(msg.sender, newAddress, nxmToken.balanceOf(msg.sender));
  }

  function executeCoverAction(uint /* tokenId */, uint8 /* action */, bytes calldata /* data */)
  external
  payable
  returns (bytes memory, uint)
  {
    revert("Gateway: Unsupported action");
  }

  function convertToLegacyQuote(uint sumAssured, bytes memory data, address asset)
    internal view returns (uint[] memory coverDetails, uint8, bytes32, bytes32) {
    (
    uint coverPrice,
    uint coverPriceNXM,
    uint expiresAt,
    uint generatedAt,
    uint8 v,
    bytes32 r,
    bytes32 s
    ) = abi.decode(data, (uint, uint, uint, uint, uint8, bytes32, bytes32));
    coverDetails = new uint[](5);
    // convert from wei to units
    coverDetails[0] = sumAssured.div(10 ** assetDecimals(asset));
    coverDetails[1] = coverPrice;
    coverDetails[2] = coverPriceNXM;
    coverDetails[3] = expiresAt;
    coverDetails[4] = generatedAt;
    return (coverDetails, v, r, s);
  }

  function assetDecimals(address asset) public view returns (uint) {
    return asset == ETH ? 18 : IERC20Detailed(asset).decimals();
  }

  function getCurrencyFromAssetAddress(address asset) public view returns (bytes4) {

    if (asset == ETH) {
      return "ETH";
    }

    if (asset == DAI) {
      return "DAI";
    }

    revert("Gateway: unknown asset");
  }

  function getCurrencyAssetAddress(bytes4 currency) public view returns (address) {

    if (currency == "ETH") {
      return ETH;
    }

    if (currency == "DAI") {
      return DAI;
    }

    revert("Gateway: unknown currency");
  }
}<|MERGE_RESOLUTION|>--- conflicted
+++ resolved
@@ -20,36 +20,20 @@
   using SafeMath for uint;
   using SafeERC20 for IERC20;
 
-  enum CoverType {SIGNED_QUOTE_CONTRACT_COVER}
-
-  enum ClaimStatus {IN_PROGRESS, ACCEPTED, REJECTED}
-
   // contracts
-<<<<<<< HEAD
   IQuotation public quotation;
   INXMToken public nxmToken;
   ITokenController public tokenController;
   IQuotationData public quotationData;
   IClaimsData public claimsData;
   IClaims public claims;
-  IIncidents public incidents;
   IPool public pool;
   IMemberRoles public memberRoles;
-=======
-  Quotation public quotation;
-  NXMToken public nxmToken;
-  TokenController public tokenController;
-  QuotationData public quotationData;
-  ClaimsData public claimsData;
-  Claims public claims;
-  Pool public pool;
-  MemberRoles public memberRoles;
->>>>>>> f7bce4ec
 
   // assigned in initialize
   address public DAI;
 
-  Incidents public incidents;
+  IIncidents public incidents;
 
   // constants
   address public constant ETH = 0xEeeeeEeeeEeEeeEeEeEeeEEEeeeeEeeeeeeeEEeE;
@@ -72,14 +56,6 @@
     bytes data
   );
 
-<<<<<<< HEAD
-  // assigned in initialize
-  address public DAI;
-  // constants
-  address public constant ETH = 0xEeeeeEeeeEeEeeEeEeEeeEEEeeeeEeeeeeeeEEeE;
-
-=======
->>>>>>> f7bce4ec
   function changeDependentContractAddress() public {
     quotation = IQuotation(master.getLatestAddress("QT"));
     nxmToken = INXMToken(master.tokenAddress());
