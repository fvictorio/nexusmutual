// SPDX-License-Identifier: GPL-3.0-only

pragma solidity ^0.8.0;

import "../../interfaces/INXMToken.sol";
import "../../interfaces/IMemberRoles.sol";
import "../../interfaces/IPool.sol";
import "../../interfaces/ICover.sol";
import "../../interfaces/IClaims.sol";
import "../../interfaces/IAssessment.sol";
import "../../interfaces/IERC20Detailed.sol";
import "../../interfaces/ICoverNFT.sol";

import "../../abstract/MasterAwareV2.sol";
import "hardhat/console.sol";

/// Provides a way for cover owners to submit claims and redeem the payouts and facilitates
/// assessment processes where members decide the outcome of the events that lead to potential
/// payouts.
contract Claims is IClaims, MasterAwareV2 {

  // Ratios are defined between 0-10000 bps (i.e. double decimal precision percentage)
  uint internal constant RATIO_BPS = 10000;

  // Used in operations involving NXM tokens and divisions
  uint internal constant PRECISION = 10 ** 18;


  INXMToken internal immutable nxm;

  ICoverNFT internal immutable coverNFT;

  /* ========== STATE VARIABLES ========== */

  Configuration public override config;

  Claim[] public override claims;

  // Mapping from coverId to claimId used to check if a new claim can be submitted on the given
  // cover as long as the last submitted claim reached a final state.
  mapping(uint => ClaimSubmission) public lastSubmittedClaimOnCover;

  /* ========== CONSTRUCTOR ========== */

  constructor(address nxmAddress, address coverNFTAddress) {
    nxm = INXMToken(nxmAddress);
    // [todo] Replace with CoverNFT interface
    coverNFT = ICoverNFT(coverNFTAddress);
  }

  function initialize(address masterAddress) external {
    // The minimum cover premium per year is 2.6%. 20% of the cover premium is: 2.6% * 20% = 0.52%
    config.rewardRatio = 130; // 0.52%
    config.minAssessmentDepositRatio = 500; // 5% i.e. 0.05 ETH assessment minimum flat fee
    master = INXMMaster(masterAddress);
  }

  /* ========== VIEWS ========== */

  function max(uint a, uint b) internal pure returns (uint) {
    return a > b ? a : b;
  }

  function cover() internal view returns (ICover) {
    return ICover(getInternalContractAddress(ID.CO));
  }

  function assessment() internal view returns (IAssessment) {
    return IAssessment(getInternalContractAddress(ID.AS));
  }

  function pool() internal view returns (IPool) {
    return IPool(getInternalContractAddress(ID.P1));
  }

  function getClaimsCount() external override view returns (uint) {
    return claims.length;
  }

  function _getAssessmentDepositAndReward(
    uint requestedAmount,
    uint coverPeriod,
    uint payoutAsset
  ) internal view returns (uint, uint) {
    IPool poolContract = pool();
    uint nxmPriceInPayoutAsset = poolContract.getTokenPrice(payoutAsset);
    uint nxmPriceInETH = poolContract.getTokenPrice(0);

    // Calculate the expected in NXM using the NXM price at cover purchase time
    uint expectedPayoutInNXM = requestedAmount * PRECISION / nxmPriceInPayoutAsset;

    // Determine the total rewards that should be minted for the assessors based on cover period
    uint totalReward = max(
      config.maxRewardNXM * PRECISION,
      expectedPayoutInNXM * config.rewardRatio * coverPeriod / 365 days / RATIO_BPS
    );

    uint dynamicDeposit = totalReward * nxmPriceInETH / PRECISION;
    uint minDeposit = 1 ether * uint(config.minAssessmentDepositRatio) / RATIO_BPS;

    // If dynamicDeposit falls below minDeposit use minDeposit instead
    uint deposit = minDeposit > dynamicDeposit ? minDeposit : dynamicDeposit;

    return (deposit, totalReward);
  }

  function getAssessmentDepositAndReward(
    uint requestedAmount,
    uint coverPeriod,
    uint payoutAsset
  ) external view returns (uint, uint) {
    return _getAssessmentDepositAndReward(requestedAmount, coverPeriod, payoutAsset);
  }

  /// Returns a Claim aggregated in a human-friendly format.
  ///
  /// @dev This view is meant to be used in user interfaces to get a claim in a format suitable for
  /// displaying all relevant information in as few calls as possible. See ClaimDisplay struct.
  ///
  /// @param id    Claim identifier for which the ClaimDisplay is returned
  function getClaimDisplay(uint id) internal view returns (ClaimDisplay memory) {
    Claim memory claim = claims[id];
    (IAssessment.Poll memory poll,,) = assessment().assessments(claim.assessmentId);

    ClaimStatus claimStatus;
    PayoutStatus payoutStatus;
    {
      // Determine the claims status
      if (block.timestamp < poll.end) {
        claimStatus = ClaimStatus.PENDING;
      } else if (poll.accepted > poll.denied) {
        claimStatus = ClaimStatus.ACCEPTED;
      } else {
        claimStatus = ClaimStatus.DENIED;
      }

      // Determine the payout status
      if (claimStatus == ClaimStatus.ACCEPTED) {
        if (claim.payoutRedeemed) {
          payoutStatus = PayoutStatus.COMPLETE;
        } else {
          (,,uint8 payoutCooldownDays) = assessment().config();
          if (
            block.timestamp >= poll.end +
            payoutCooldownDays * 1 days +
            config.payoutRedemptionPeriodDays * 1 days
          ) {
            payoutStatus = PayoutStatus.UNCLAIMED;
          } else {
            payoutStatus = PayoutStatus.PENDING;
          }
        }
      } else if (claimStatus == ClaimStatus.DENIED) {
        payoutStatus = PayoutStatus.DENIED;
      } else {
        payoutStatus = PayoutStatus.PENDING;
      }
    }

    (
      uint24 productId,
      /*uint8 payoutAsset*/,
      /*uint96 amount*/,
      uint32 coverStart,
      uint32 coverPeriod,
      /*uint80 nxmPrice*/
    ) = cover().covers(claim.coverId);

    uint coverEnd = coverStart + coverPeriod;

    string memory assetSymbol;
    if (claim.payoutAsset == 0) {
      assetSymbol = "ETH";
    } else {
      (
<<<<<<< HEAD
      address payoutAsset,
      /*uint8 decimals*/,
      /*bool deprecated*/
=======
        address payoutAsset,
        /*uint8 decimals*/,
        /*bool deprecated*/
>>>>>>> 7c950891
      ) = pool().assets(claim.payoutAsset);
      try IERC20Detailed(payoutAsset).symbol() returns (string memory v) {
        assetSymbol = v;
      } catch {
        // return assetSymbol as an empty string and use claim.payoutAsset instead in the UI
      }
    }

    return ClaimDisplay(
      id,
      productId,
      claim.coverId,
      claim.amount,
      assetSymbol,
      claim.payoutAsset,
      coverStart,
      coverEnd,
      poll.start,
      poll.end,
      uint(claimStatus),
      uint(payoutStatus)
    );
  }

  /// Returns an array of claims aggregated in a human-friendly format.
  ///
  /// @dev This view is meant to be used in user interfaces to get claims in a format suitable for
  /// displaying all relevant information in as few calls as possible. It can be used to paginate
  /// claims by providing the following paramterers:
  ///
  /// @param ids   Array of Claim ids which are returned as ClaimDisplay
  function getClaimsToDisplay (uint104[] calldata ids)
  external view returns (ClaimDisplay[] memory) {
    ClaimDisplay[] memory claimDisplays = new ClaimDisplay[](ids.length);
    for (uint i = 0; i < ids.length; i++) {
      uint104 id = ids[i];
      claimDisplays[i] = getClaimDisplay(id);
    }
    return claimDisplays;
  }

  /* === MUTATIVE FUNCTIONS ==== */

  /// @dev Migrates covers for arNFT-like contracts that don't use Gateway.sol
  ///
  /// @param coverId          Legacy (V1) cover identifier
  function submitClaim(uint coverId) external {
    cover().migrateCoverFromOwner(coverId, msg.sender, tx.origin);
  }

  /// Submits a claim for assessment
  ///
  /// @dev This function requires an ETH assessment fee. See: _getAssessmentDepositAndReward
  ///
  /// @param coverId          Cover identifier
  /// @param requestedAmount  The amount expected to be received at payout
  /// @param ipfsProofHash    The IPFS hash required for proof of loss. If this string is empty,
  function submitClaim(
    uint24 coverId,
    uint96 requestedAmount,
    string calldata ipfsProofHash
  ) external payable override onlyMember {
    require(
      coverNFT.isApprovedOrOwner(msg.sender, coverId),
      "Only the owner or approved addresses can submit a claim"
    );
    {
      ClaimSubmission memory previousSubmission = lastSubmittedClaimOnCover[coverId];
      if (previousSubmission.exists) {
        uint80 assessmentId = claims[previousSubmission.claimId].assessmentId;
        IAssessment.Poll memory poll = assessment().getPoll(assessmentId);
        (,,uint8 payoutCooldownDays) = assessment().config();
        if (block.timestamp >= poll.end + payoutCooldownDays * 1 days) {
          if (
            poll.accepted > poll.denied &&
            block.timestamp < poll.end +
            payoutCooldownDays * 1 days +
            config.payoutRedemptionPeriodDays * 1 days
          ) {
            revert("A payout can still be redeemed");
          }
        } else {
          revert("A claim is already being assessed");
        }
      }
      lastSubmittedClaimOnCover[coverId] = ClaimSubmission(uint80(claims.length), true);
    }
    uint32 coverStart;
    uint32 coverPeriod;
    uint8 payoutAsset;
    {
      uint96 coverAmount;
      uint24 productId;
      ICover coverContract = cover();
      (
        productId,
        payoutAsset,
        coverAmount,
        coverStart,
        coverPeriod,
        /*uint80 nxmPrice*/
      ) = coverContract.covers(coverId);
      (
        uint16 productType,
        /*address productAddress*/,
        /*uint payoutAssets*/
      ) = coverContract.products(productId);
      (
        /*string descriptionIpfsHash*/,
        uint8 redeemMethod,
        uint16 gracePeriodInDays
      ) = coverContract.productTypes(productType);
      require(redeemMethod == uint8(ICover.RedeemMethod.Claim), "Invalid redeem method");
      require(requestedAmount <= coverAmount, "Covered amount exceeded");
      require(coverStart <= block.timestamp, "Cover starts in the future");
      require(
        coverStart + coverPeriod + gracePeriodInDays * 1 days > block.timestamp,
        "Cover is outside the grace period"
      );
    }

    if (bytes(ipfsProofHash).length > 0) {
      emit ProofSubmitted(coverId, msg.sender, ipfsProofHash);
    }

    Claim memory claim = Claim(
      0,
      coverId,
      requestedAmount,
      payoutAsset,
      false // payoutRedeemed
    );

    (uint deposit, uint totalReward) = _getAssessmentDepositAndReward(
      requestedAmount,
      coverPeriod,
      payoutAsset
    );

    require(msg.value >= deposit, "Assessment deposit is insufficient");
    if (msg.value > deposit) {
      // Refund ETH excess back to the sender
      (bool refunded, /* bytes data */) = msg.sender.call{value: msg.value - deposit}("");
      require(refunded, "Assessment deposit excess refund failed");
    }

    // Transfer the deposit to the pool
    (bool transferSucceeded, /* bytes data */) =  internalContracts[uint(ID.P1)].call{value: deposit}("");
    require(transferSucceeded, "Assessment deposit excess refund failed");

    uint newAssessmentId = assessment().startAssessment(totalReward, deposit);
    claim.assessmentId = uint80(newAssessmentId);
    claims.push(claim);

  }

  function redeemClaimPayout(uint104 claimId) external override {
    Claim memory claim = claims[claimId];
    (
      IAssessment.Poll memory poll,
      /*uint128 totalAssessmentReward*/,
      uint assessmentDeposit
    ) = assessment().assessments(claim.assessmentId);

    require(poll.accepted > poll.denied, "The claim needs to be accepted");

    (,,uint8 payoutCooldownDays) = assessment().config();
    require(
      block.timestamp >= poll.end + payoutCooldownDays * 1 days,
      "The claim is in cooldown period"
    );

    require(
      block.timestamp < poll.end +
      payoutCooldownDays * 1 days +
      config.payoutRedemptionPeriodDays * 1 days,
      "The redemption period has expired"
    );

    require(!claim.payoutRedeemed, "Payout has already been redeemed");
    claims[claimId].payoutRedeemed = true;

    address payable coverOwner = payable(cover().performPayoutBurn(
      claim.coverId,
      claim.amount
    ));

    IPool poolContract = pool();
    if (claim.payoutAsset == 0 /* ETH */) {
      poolContract.sendPayout(
        claim.payoutAsset,
        coverOwner,
        claim.amount + assessmentDeposit
      );
    } else {
      poolContract.sendPayout(0 /* ETH */, coverOwner, assessmentDeposit);
      poolContract.sendPayout(claim.payoutAsset, coverOwner, claim.amount);
    }

  }

  function updateUintParameters(UintParams[] calldata paramNames, uint[] calldata values)
  external override onlyGovernance {
    Configuration memory newConfig = config;
    for (uint i = 0; i < paramNames.length; i++) {
      if (paramNames[i] == UintParams.payoutRedemptionPeriodDays) {
        newConfig.payoutRedemptionPeriodDays = uint8(values[i]);
        continue;
      }
      if (paramNames[i] == UintParams.rewardRatio) {
        newConfig.rewardRatio = uint16(values[i]);
        continue;
      }
      if (paramNames[i] == UintParams.minAssessmentDepositRatio) {
        newConfig.minAssessmentDepositRatio = uint16(values[i]);
        continue;
      }
    }
    config = newConfig;
  }

  function changeDependentContractAddress() external override {
    internalContracts[uint(ID.TC)] = master.getLatestAddress("TC");
    internalContracts[uint(ID.MR)] = master.getLatestAddress("MR");
    internalContracts[uint(ID.P1)] = master.getLatestAddress("P1");
    internalContracts[uint(ID.CO)] = master.getLatestAddress("CO");
    internalContracts[uint(ID.AS)] = master.getLatestAddress("AS");
  }
}<|MERGE_RESOLUTION|>--- conflicted
+++ resolved
@@ -173,15 +173,9 @@
       assetSymbol = "ETH";
     } else {
       (
-<<<<<<< HEAD
-      address payoutAsset,
-      /*uint8 decimals*/,
-      /*bool deprecated*/
-=======
         address payoutAsset,
         /*uint8 decimals*/,
         /*bool deprecated*/
->>>>>>> 7c950891
       ) = pool().assets(claim.payoutAsset);
       try IERC20Detailed(payoutAsset).symbol() returns (string memory v) {
         assetSymbol = v;
