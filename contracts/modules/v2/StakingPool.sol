--- conflicted
+++ resolved
@@ -379,8 +379,6 @@
     return 0;
   }
 
-<<<<<<< HEAD
-=======
   function deallocateStake(
     uint productId,
     uint start,
@@ -391,7 +389,6 @@
 
   }
 
->>>>>>> 53619f8d
   // O(1)
   function burnStake(uint productId, uint start, uint period, uint amount) external onlyCoverContract {
 
