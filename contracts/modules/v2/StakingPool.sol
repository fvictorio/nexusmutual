--- conflicted
+++ resolved
@@ -454,7 +454,6 @@
   }
 
   function allocateStake(
-<<<<<<< HEAD
     CoverRequest calldata request
   ) external onlyCoverContract returns (uint allocatedAmount, uint premium) {
 
@@ -481,19 +480,6 @@
       request.globalCapacityRatio,
       request.capacityReductionRatio
     );
-=======
-    uint productId,
-    uint period,
-    uint gracePeriod,
-    uint productStakeAmount,
-    uint rewardRatio
-  ) external onlyCoverContract returns (uint newAllocation, uint premium, uint rewardsInNXM) {
-
-    updateTranches();
-
-    Product memory product = products[productId];
-    uint currentBucket = block.timestamp / BUCKET_DURATION;
->>>>>>> 74168c1a
 
     {
       uint[] memory coverTrancheAllocation = new uint[](trancheCount);
@@ -508,7 +494,6 @@
         uint availableTrancheCapacity = totalCapacities[i] - trancheAllocatedCapacities[i];
         uint allocate = Math.min(availableTrancheCapacity, remainingAmount);
 
-<<<<<<< HEAD
         remainingAmount -= allocate;
         allocatedAmount += allocate;
         trancheAllocatedCapacities[i] += allocate;
@@ -517,12 +502,6 @@
         if (remainingAmount == 0) {
           break;
         }
-=======
-      // process expirations
-      while (lastBucket < currentBucket) {
-        ++lastBucket;
-        product.allocatedStake -= productBuckets[productId][lastBucket].allocationCut;
->>>>>>> 74168c1a
       }
 
       storeAllocatedCapacities(
@@ -586,7 +565,6 @@
       coverAmountGroups[i] = activeCoverAmounts[productId][firstGroupId + i];
     }
 
-<<<<<<< HEAD
     // flatten groups
     for (uint i = 0; i < trancheCount; i++) {
       uint trancheId = firstTrancheId + i;
@@ -651,32 +629,12 @@
     while (lastBucketId < currentBucket) {
 
       ++lastBucketId;
-=======
-    // could happen if is 100% in-use or if the product weight was changed
-    if (product.allocatedStake >= freeProductStake) {
-      // store expirations
-      products[productId].allocatedStake = product.allocatedStake;
-      products[productId].lastBucket = currentBucket;
-      return (0, 0, 0);
-    }
-
-    {
-      uint usableStake = freeProductStake - product.allocatedStake;
-      newAllocation = Math.min(productStakeAmount, usableStake);
->>>>>>> 74168c1a
 
       uint32[] memory coverExpirations = getExpiringCoverAmounts(
         productId,
-<<<<<<< HEAD
         lastBucketId,
         firstTrancheIdToUse,
         trancheCount
-=======
-        product.allocatedStake,
-        usableStake,
-        newAllocation,
-        period
->>>>>>> 74168c1a
       );
 
       for (uint i = 0; i < trancheCount; i++) {
@@ -693,22 +651,15 @@
       }
     }
 
-<<<<<<< HEAD
     for (uint i = 0; i < trancheCount; i++) {
       uint activeCoverAmount = coverAmounts[i].activeCoverAmount();
       allocatedCapacities[i] = activeCoverAmount;
       allocatedCapacity += activeCoverAmount;
     }
-=======
-    // 1 SSTORE
-    products[productId].allocatedStake = product.allocatedStake + newAllocation;
-    products[productId].lastBucket = currentBucket;
->>>>>>> 74168c1a
 
     return (allocatedCapacities, allocatedCapacity);
   }
 
-<<<<<<< HEAD
   function getTotalCapacities(
     uint productId,
     uint firstTrancheId,
@@ -753,15 +704,6 @@
     // min 1 and max 3 reads
     uint groupCount = lastGroupId - firstGroupId + 1;
     CoverAmountGroup[] memory coverAmountGroups = new CoverAmountGroup[](groupCount);
-=======
-      // divCeil = fn(a, b) => (a + b - 1) / b
-      uint expireAtBucket = (block.timestamp + period + BUCKET_DURATION - 1) / BUCKET_DURATION;
-
-      rewardsInNXM = premium * rewardRatio / REWARDS_DENOMINATOR;
-      uint _rewardPerSecond =
-        rewardsInNXM
-        / (expireAtBucket * BUCKET_DURATION - block.timestamp);
->>>>>>> 74168c1a
 
     for (uint i = 0; i < groupCount; i++) {
       coverAmountGroups[i] = activeCoverAmounts[productId][firstGroupId + i];
@@ -912,8 +854,7 @@
   /* views */
 
   function getActiveStake() external view returns (uint) {
-    block.timestamp;
-    // prevents warning about function being pure
+    block.timestamp; // prevents warning about function being pure
     return 0;
   }
 
