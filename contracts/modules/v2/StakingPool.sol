--- conflicted
+++ resolved
@@ -65,7 +65,6 @@
   // erc721 supply
   uint public totalSupply;
 
-<<<<<<< HEAD
   /*
     (productId, poolAddress) => lastPrice
     Last base prices at which a cover was sold by a pool for a particular product.
@@ -74,38 +73,6 @@
 
   mapping(uint => uint) targetPrices;
 
-  // stakers are grouped based on the timelock expiration
-  // group index is calculated based on the expiration date
-  // the initial proposal is to have 4 groups per year (1 group per quarter)
-  struct StakeGroup {
-    uint stakeShares;
-    uint rewardsShares;
-    uint groupSharesSupply;
-    uint accRewardPerStakeShareAtExpiration;
-    uint expiredStakeAmount;
-  }
-
-  struct PoolBucket {
-    uint rewardPerSecondCut;
-  }
-
-  struct Product {
-    uint weight;
-    uint currentAllocation;
-    uint lastBucket;
-  }
-
-  struct ProductBucket {
-    uint allocationCut;
-  }
-
-  struct LastPrice {
-    uint96 value;
-    uint32 lastUpdateTime;
-  }
-
-=======
->>>>>>> 53619f8d
   // group id => amount
   mapping(uint => StakeGroup) public stakeGroups;
 
@@ -139,12 +106,11 @@
   uint constant REWARDS_DENOMINATOR = 100;
   uint constant WEIGHT_DENOMINATOR = 100;
 
-<<<<<<< HEAD
   uint public constant GLOBAL_CAPACITY_DENOMINATOR = 10_000;
   uint public constant PRODUCT_WEIGHT_DENOMINATOR = 10_000;
   uint public constant CAPACITY_REDUCTION_DENOMINATOR = 10_000;
   uint public constant INITIAL_PRICE_DENOMINATOR = 10_000;
-=======
+
   // product params flags
   uint constant FLAG_PRODUCT_WEIGHT = 1;
   uint constant FLAG_PRODUCT_PRICE = 2;
@@ -152,7 +118,6 @@
   // withdraw flags
   uint constant FLAG_WITHDRAW_DEPOSIT = 1;
   uint constant FLAG_WITHDRAW_REWARDS = 2;
->>>>>>> 53619f8d
 
   modifier onlyCoverContract {
     // TODO: restrict calls to cover contract only
@@ -467,11 +432,11 @@
 
   function getProductStake(
     uint productId, uint coverExpirationDate
-  ) external view returns (uint) {
+  ) public view returns (uint) {
     return 0;
   }
 
-  function getAllocatedProductStake(uint productId) external view returns (uint) {
+  function getAllocatedProductStake(uint productId) public view returns (uint) {
     return 0;
   }
 
@@ -491,7 +456,6 @@
     return a > b ? a : b;
   }
 
-<<<<<<< HEAD
    function calculateCapacity(
      uint staked,
      uint productWeight,
@@ -510,18 +474,17 @@
   function getPriceParameters(
     uint productId,
     uint globalCapacityRatio,
-    uint capacityReductionRatio
+    uint capacityReductionRatio,
+    uint period
   ) external view returns (
     uint activeCover, uint capacity, uint lastBasePrice, uint targetPrice
   ) {
 
     Product storage product = products[productId];
 
-    // TODO: FIXME: implement with new staking implementation
-    activeCover = 0;
-
-    // TODO: FIXME: implement with new staking implementation
-    uint staked = 0;
+    activeCover = getAllocatedProductStake(productId);
+
+    uint staked = getProductStake(productId, block.timestamp + period);
     capacity = calculateCapacity(
       staked,
       product.weight,
@@ -532,6 +495,3 @@
     targetPrice = targetPrices[productId];
   }
 }
-=======
-}
->>>>>>> 53619f8d
