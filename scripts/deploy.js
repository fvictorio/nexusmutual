const { artifacts, run, web3 } = require('hardhat');
const { ether, constants: { ZERO_ADDRESS } } = require('@openzeppelin/test-helpers');

const Verifier = require('../lib/verifier');
<<<<<<< HEAD
const { getEnv } = require('../lib/helpers');
const { hex } = require('../lib/helpers');
const fs = require('fs');
const { toBN } = Web3.utils;
=======
const { getEnv, getNetwork, hex } = require('../lib/helpers');
const proposalCategories = require('../lib/proposal-categories');

const { toBN } = web3.utils;
>>>>>>> cfcef825

// external
const OwnedERC20 = artifacts.require('OwnedERC20');
const OwnedUpgradeabilityProxy = artifacts.require('OwnedUpgradeabilityProxy');
const UniswapV2Factory = artifacts.require('UniswapV2Factory');

// nexusmutual
const NXMToken = artifacts.require('NXMToken');
const Claims = artifacts.require('Claims');
const ClaimsData = artifacts.require('ClaimsData');
const ClaimsReward = artifacts.require('ClaimsReward');
const MCR = artifacts.require('MCR');
const TokenData = artifacts.require('TokenData');
const TokenFunctions = artifacts.require('TokenFunctions');
const Pool = artifacts.require('Pool');
const PoolData = artifacts.require('PoolData');
const Quotation = artifacts.require('Quotation');
const QuotationData = artifacts.require('QuotationData');
const ClaimProofs = artifacts.require('ClaimProofs');
const PriceFeedOracle = artifacts.require('PriceFeedOracle');
const SwapAgent = artifacts.require('SwapAgent');
const TwapOracle = artifacts.require('TwapOracle');
const Cover = artifacts.require('Cover');

// temporary contracts used for initialization
const DisposableNXMaster = artifacts.require('DisposableNXMaster');
const DisposableMemberRoles = artifacts.require('DisposableMemberRoles');
const DisposableTokenController = artifacts.require('DisposableTokenController');
const DisposableProposalCategory = artifacts.require('DisposableProposalCategory');
const DisposableGovernance = artifacts.require('DisposableGovernance');
const DisposablePooledStaking = artifacts.require('DisposablePooledStaking');

// target contracts
const TestnetNXMaster = artifacts.require('TestnetNXMaster');
const MemberRoles = artifacts.require('MemberRoles');
const TokenController = artifacts.require('TokenController');
const ProposalCategory = artifacts.require('ProposalCategory');
const Governance = artifacts.require('Governance');
const PooledStaking = artifacts.require('PooledStaking');

const INITIAL_SUPPLY = ether('1500000');
const etherscanApiKey = getEnv('ETHERSCAN_API_KEY');

const contractType = code => {

  const upgradable = ['CL', 'CR', 'MC', 'P1', 'QT', 'TF'];
  const proxies = ['GV', 'MR', 'PC', 'PS', 'TC', 'CO'];

  if (upgradable.includes(code)) {
    return 1;
  }

  if (proxies.includes(code)) {
    return 2;
  }

  return 0;
};

const UNISWAP_FACTORY = '0x5C69bEe701ef814a2B6a3EDD4B1652CB9cc5aA6f';
const WETH_ADDRESS = '0xd0a1e359811322d97991e03f863a0c30c2cf029c';

// source: https://docs.chain.link/docs/price-feeds-migration-august-2020
const CHAINLINK_DAI_ETH_AGGREGATORS = {
  mainnet: '0x773616E4d11A78F511299002da57A0a94577F1f4',
  rinkeby: '0x2bA49Aaa16E6afD2a993473cfB70Fa8559B523cF',
  kovan: '0x22B58f1EbEDfCA50feF632bD73368b2FdA96D541',
};

<<<<<<< HEAD
async function run () {
  const network = getEnv('NETWORK').toUpperCase();
  const owner = getEnv(`${network}_ACCOUNT`);
=======
async function main () {

  // make sure the contracts are compiled and we're not deploying an outdated artifact
  await run('compile');
>>>>>>> cfcef825

  const [owner] = await web3.eth.getAccounts();
  const network = await getNetwork();
  console.log(`Using ${network} network`);

  const verifier = new Verifier(web3, etherscanApiKey, network.toLowerCase());

  const deployProxy = async (contract, txParams = {}) => {
    console.log(`Deploying proxy ${contract.contractName}`);
    const implementation = await contract.new(txParams);
    const proxy = await OwnedUpgradeabilityProxy.new(implementation.address);
    const instance = await contract.at(proxy.address);
    return { instance, implementation, proxy };
  };

  const upgradeProxy = async (proxyAddress, contract, txParams) => {
    console.log(`Upgrading proxy ${contract.contractName}`);
    const implementation = await contract.new(txParams);
    const proxy = await OwnedUpgradeabilityProxy.at(proxyAddress);
    await proxy.upgradeTo(implementation.address);
    return { implementation };
  };

  const transferProxyOwnership = async (proxyAddress, newOwner) => {
    const proxy = await OwnedUpgradeabilityProxy.at(proxyAddress);
    await proxy.transferProxyOwnership(newOwner);
  };

  // deploy external contracts
  console.log('Deploying DAI');
  const dai = await OwnedERC20.new();
  verifier.add(dai);

  console.log('Deploying uniswap pair');
  const uniswapV2Factory = await UniswapV2Factory.at(UNISWAP_FACTORY);
  await uniswapV2Factory.createPair(WETH_ADDRESS, dai.address);

  // non-proxy contracts and libraries
  console.log('Deploying TwapOracle, SwapAgent, PriceFeedOracle');
  const twapOracle = await TwapOracle.new(uniswapV2Factory.address);
  const swapAgent = await SwapAgent.new();

  verifier.add(twapOracle, { constructorArgs: [uniswapV2Factory.address] });
  // skipping swap agent - library verification not currently implemented

  const priceFeedOracle = await PriceFeedOracle.new(
    [dai.address],
    [CHAINLINK_DAI_ETH_AGGREGATORS[network]],
    dai.address,
  );

  verifier.add(priceFeedOracle, {
    constructorArgs: [
      [dai.address],
      [CHAINLINK_DAI_ETH_AGGREGATORS[network]],
      dai.address,
    ],
  });

  console.log('Deploying token contracts');
  const tk = await NXMToken.new(owner, INITIAL_SUPPLY);
  const td = await TokenData.new(owner);
  const tf = await TokenFunctions.new();

  verifier.add(tk, { constructorArgs: [owner, INITIAL_SUPPLY] });
  verifier.add(td, { constructorArgs: [owner] });
  verifier.add(tf);

  console.log('Deploying quotation contracts');
  const qt = await Quotation.new();
  const qd = await QuotationData.new(owner, owner);

  verifier.add(qt);
  verifier.add(qd, { constructorArgs: [owner, owner] });

  // Non-upgradable contracts
  console.log('Deploying non-upgradable contracts');
  const cp = await ClaimProofs.new();
  verifier.add(cp);

  // proxy contracts
  console.log('Deploying proxy contracts');
  const { instance: master, implementation: masterImpl } = await deployProxy(DisposableNXMaster);
  const { instance: mr, implementation: mrImpl } = await deployProxy(DisposableMemberRoles);
  const { instance: tc, implementation: tcImpl } = await deployProxy(DisposableTokenController);
  const { instance: ps, implementation: psImpl } = await deployProxy(DisposablePooledStaking);
  const { instance: pc, implementation: pcImpl } = await deployProxy(DisposableProposalCategory);
  const { instance: gv, implementation: gvImpl } = await deployProxy(DisposableGovernance, { gas: 12e6 });
  const { instance: co, implementation: coImpl } = await deployProxy(Cover);

  const proxiesAndImplementations = [
    { proxy: master, implementation: masterImpl, contract: 'DisposableNXMaster' },
    { proxy: mr, implementation: mrImpl, contract: 'DisposableMemberRoles' },
    { proxy: tc, implementation: tcImpl, contract: 'DisposableTokenController' },
    { proxy: ps, implementation: psImpl, contract: 'DisposablePooledStaking' },
    { proxy: pc, implementation: pcImpl, contract: 'DisposableProposalCategory' },
    { proxy: gv, implementation: gvImpl, contract: 'DisposableGovernance' },
    { proxy: co, implementation: coImpl, contract: 'Cover' },
  ];

  for (const addresses of proxiesAndImplementations) {
    const { contract, proxy, implementation } = addresses;
    verifier.add(
      await OwnedUpgradeabilityProxy.at(proxy.address),
      { alias: contract, constructorArgs: [implementation.address] },
    );
    verifier.add(implementation);
  }

  console.log('Deploying claims contracts');
  const cl = await Claims.new();
  const cd = await ClaimsData.new();
  const cr = await ClaimsReward.new(master.address, dai.address);

  verifier.add(cl);
  verifier.add(cd);
  verifier.add(cr, { constructorArgs: [master.address, dai.address] });

  console.log('Deploying capital contracts');
  const mc = await MCR.new(ZERO_ADDRESS);

  const poolParameters = [
    [dai.address], // assets
    [0], // min amounts
    [ether('100000000')], // max amounts
    [ether('0.01')], // max slippage 1%
    master.address,
    priceFeedOracle.address,
    twapOracle.address,
    owner,
  ];

  Pool.link(swapAgent);
  const p1 = await Pool.new(...poolParameters);
  const pd = await PoolData.new(owner, ZERO_ADDRESS, dai.address);

  verifier.add(mc, { constructorArgs: [ZERO_ADDRESS] });
  verifier.add(p1, { constructorArgs: poolParameters });
  verifier.add(pd, { constructorArgs: [owner, ZERO_ADDRESS, dai.address] });

  const codes = ['QD', 'TD', 'CD', 'PD', 'QT', 'TF', 'TC', 'CL', 'CR', 'P1', 'MC', 'GV', 'PC', 'MR', 'PS', 'CO'];
  const addresses = [qd, td, cd, pd, qt, tf, tc, cl, cr, p1, mc, { address: owner }, pc, mr, ps, co].map(c => c.address);

  console.log('Running initializations');
  await master.initialize(
    owner,
    tk.address,
    300, // emergency pause time
    codes.map(hex), // codes
    codes.map(contractType), // types
    addresses, // addresses
  );

  await tc.initialize(
    master.address,
    tk.address,
    ps.address,
    600, // minCALockTime
  );

  await mr.initialize(
    owner,
    master.address,
    tc.address,
    [owner], // initial members
    [ether('10000')], // initial tokens
    [owner], // advisory board members
  );

  await pc.initialize(mr.address);

  for (const category of proposalCategories) {
    await pc.addInitialCategory(...category);
  }

  await gv.initialize(
    toBN(600), // 10 minutes
    toBN(600), // 10 minutes
    toBN(5),
    toBN(40),
    toBN(75),
    toBN(300), // 5 minutes
  );

<<<<<<< HEAD
  await co.initialize(
    master.address,
    dai.address
=======
  await ps.initialize(
    tc.address,
    ether('2'), // min stake
    ether('2'), // min unstake
    10, // max exposure
    600, // unstake lock time
>>>>>>> cfcef825
  );

  console.log('Setting parameters');

  console.log('Setting PoolData parameters');
  await pd.changeMasterAddress(master.address);
  await pd.changeCurrencyAssetBaseMin(hex('DAI'), '0');
  await pd.changeCurrencyAssetBaseMin(hex('ETH'), '0');

  await pd.updateUintParameters(hex('MCRMIN'), ether('12000')); // minimum capital in eth
  await pd.updateUintParameters(hex('MCRSHOCK'), 50); // mcr shock parameter
  await pd.updateUintParameters(hex('MCRCAPL'), 20); // capacity limit per contract 20%

  console.log('Setting ClaimsData parameters');
  await cd.changeMasterAddress(master.address);
  await cd.updateUintParameters(hex('CAMAXVT'), 2); // max voting time 2h
  await cd.updateUintParameters(hex('CAMINVT'), 1); // min voting time 1h
  await cd.updateUintParameters(hex('CADEPT'), 1); // claim deposit time 1 day
  await cd.updateUintParameters(hex('CAPAUSET'), 1); // claim assessment pause time 1 day

  console.log('Setting TokenData parameters');
  await td.changeMasterAddress(master.address);
  await td.updateUintParameters(hex('RACOMM'), 50); // staker commission percentage 50%
  await td.updateUintParameters(hex('CABOOKT'), 1); // "book time" 1h
  await td.updateUintParameters(hex('CALOCKT'), 1); // ca lock 1 day
  await td.updateUintParameters(hex('MVLOCKT'), 1); // ca lock mv 1 day

  await master.switchGovernanceAddress(gv.address);

  console.log('Upgrading to non-disposable contracts');
  const { implementation: newMasterImpl } = await upgradeProxy(master.address, TestnetNXMaster);
  const { implementation: newMrImpl } = await upgradeProxy(mr.address, MemberRoles);
  const { implementation: newTcImpl } = await upgradeProxy(tc.address, TokenController);
  const { implementation: newPsImpl } = await upgradeProxy(ps.address, PooledStaking);
  const { implementation: newPcImpl } = await upgradeProxy(pc.address, ProposalCategory);
  const { implementation: newGvImpl } = await upgradeProxy(gv.address, Governance);

<<<<<<< HEAD
  verifier.add('TestnetNXMaster', newMasterImpl.address);
  verifier.add('MemberRoles', newMrImpl.address);
  verifier.add('TokenController', newTcImpl.address);
  verifier.add('PooledStaking', newPsImpl.address);
  verifier.add('ProposalCategory', newPcImpl.address);
  verifier.add('Governance', newGvImpl.address);

  console.log("Transferring contracts' ownership");
=======
  verifier.add(newMasterImpl);
  verifier.add(newMrImpl);
  verifier.add(newTcImpl);
  verifier.add(newPsImpl);
  verifier.add(newPcImpl);
  verifier.add(newGvImpl);

  console.log('Transfering contracts\' ownership');
>>>>>>> cfcef825
  await transferProxyOwnership(mr.address, master.address);
  await transferProxyOwnership(tc.address, master.address);
  await transferProxyOwnership(ps.address, master.address);
  await transferProxyOwnership(pc.address, master.address);
  await transferProxyOwnership(gv.address, master.address);
  await transferProxyOwnership(co.address, master.address);
  await transferProxyOwnership(master.address, gv.address);

  const deployDataFile = `${__dirname}/../build/${network}-deploy-data.json`;
  verifier.dump(deployDataFile);

  console.log('Minting DAI to pool');
  await dai.mint(p1.address, ether('6500000'));

  console.log('Posting MCR');
  await mc.addMCRData(
    13000,
    ether('20000'),
    ether('26000'),
    [hex('ETH'), hex('DAI')],
    [100, 25000],
    20200801,
  );

  console.log('Performing verifications');
<<<<<<< HEAD

=======
>>>>>>> cfcef825
  await verifier.submit();


  console.log('Set governanceOwner to allow for execution of onlyGovernance actions.');
  const testnetMaster = await TestnetNXMaster.at(master.address);
  await testnetMaster.initializeGovernanceOwner();
  const governanceOwner = await testnetMaster.governanceOwner();
  console.log({
    governanceOwner
  });

  console.log('Done!');
}

main().catch(error => {
  console.error('An unexpected error encountered:', error);
  process.exit(1);
});<|MERGE_RESOLUTION|>--- conflicted
+++ resolved
@@ -2,17 +2,10 @@
 const { ether, constants: { ZERO_ADDRESS } } = require('@openzeppelin/test-helpers');
 
 const Verifier = require('../lib/verifier');
-<<<<<<< HEAD
-const { getEnv } = require('../lib/helpers');
-const { hex } = require('../lib/helpers');
-const fs = require('fs');
-const { toBN } = Web3.utils;
-=======
 const { getEnv, getNetwork, hex } = require('../lib/helpers');
 const proposalCategories = require('../lib/proposal-categories');
 
 const { toBN } = web3.utils;
->>>>>>> cfcef825
 
 // external
 const OwnedERC20 = artifacts.require('OwnedERC20');
@@ -82,16 +75,10 @@
   kovan: '0x22B58f1EbEDfCA50feF632bD73368b2FdA96D541',
 };
 
-<<<<<<< HEAD
-async function run () {
-  const network = getEnv('NETWORK').toUpperCase();
-  const owner = getEnv(`${network}_ACCOUNT`);
-=======
 async function main () {
 
   // make sure the contracts are compiled and we're not deploying an outdated artifact
   await run('compile');
->>>>>>> cfcef825
 
   const [owner] = await web3.eth.getAccounts();
   const network = await getNetwork();
@@ -276,18 +263,12 @@
     toBN(300), // 5 minutes
   );
 
-<<<<<<< HEAD
-  await co.initialize(
-    master.address,
-    dai.address
-=======
   await ps.initialize(
     tc.address,
     ether('2'), // min stake
     ether('2'), // min unstake
     10, // max exposure
     600, // unstake lock time
->>>>>>> cfcef825
   );
 
   console.log('Setting parameters');
@@ -325,16 +306,6 @@
   const { implementation: newPcImpl } = await upgradeProxy(pc.address, ProposalCategory);
   const { implementation: newGvImpl } = await upgradeProxy(gv.address, Governance);
 
-<<<<<<< HEAD
-  verifier.add('TestnetNXMaster', newMasterImpl.address);
-  verifier.add('MemberRoles', newMrImpl.address);
-  verifier.add('TokenController', newTcImpl.address);
-  verifier.add('PooledStaking', newPsImpl.address);
-  verifier.add('ProposalCategory', newPcImpl.address);
-  verifier.add('Governance', newGvImpl.address);
-
-  console.log("Transferring contracts' ownership");
-=======
   verifier.add(newMasterImpl);
   verifier.add(newMrImpl);
   verifier.add(newTcImpl);
@@ -343,7 +314,6 @@
   verifier.add(newGvImpl);
 
   console.log('Transfering contracts\' ownership');
->>>>>>> cfcef825
   await transferProxyOwnership(mr.address, master.address);
   await transferProxyOwnership(tc.address, master.address);
   await transferProxyOwnership(ps.address, master.address);
@@ -369,20 +339,11 @@
   );
 
   console.log('Performing verifications');
-<<<<<<< HEAD
-
-=======
->>>>>>> cfcef825
   await verifier.submit();
-
 
   console.log('Set governanceOwner to allow for execution of onlyGovernance actions.');
   const testnetMaster = await TestnetNXMaster.at(master.address);
   await testnetMaster.initializeGovernanceOwner();
-  const governanceOwner = await testnetMaster.governanceOwner();
-  console.log({
-    governanceOwner
-  });
 
   console.log('Done!');
 }
