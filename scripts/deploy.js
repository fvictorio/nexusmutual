require('dotenv').config();

const { artifacts, web3 } = require('hardhat');
const { ether } = require('@openzeppelin/test-helpers');
const { ZERO_ADDRESS } = require('@openzeppelin/test-helpers').constants;
const Web3 = require('web3');
const Verifier = require('../lib/verifier');
<<<<<<< HEAD
const { getenv } = require('../lib/env');
const { hex } = require('../lib/helpers');
const fs = require('fs');
=======
const { getenv, hex, init } = require('../lib/helpers');
>>>>>>> 38993da0
const { toBN } = Web3.utils;

// external
const OwnedERC20 = artifacts.require('OwnedERC20');
const OwnedUpgradeabilityProxy = artifacts.require('OwnedUpgradeabilityProxy');
const UniswapV2Factory = artifacts.require('UniswapV2Factory');

// nexusmutual
const NXMToken = artifacts.require('NXMToken');
const Claims = artifacts.require('Claims');
const ClaimsData = artifacts.require('ClaimsData');
const ClaimsReward = artifacts.require('ClaimsReward');
const MCR = artifacts.require('MCR');
const TokenData = artifacts.require('TokenData');
const TokenFunctions = artifacts.require('TokenFunctions');
const Pool = artifacts.require('Pool');
const PoolData = artifacts.require('PoolData');
const Quotation = artifacts.require('Quotation');
const QuotationData = artifacts.require('QuotationData');
const ClaimProofs = artifacts.require('ClaimProofs');
const PriceFeedOracle = artifacts.require('PriceFeedOracle');
const SwapAgent = artifacts.require('SwapAgent');
const TwapOracle = artifacts.require('TwapOracle');

// temporary contracts used for initialization
const DisposableNXMaster = artifacts.require('DisposableNXMaster');
const DisposableMemberRoles = artifacts.require('DisposableMemberRoles');
const DisposableTokenController = artifacts.require('DisposableTokenController');
const DisposableProposalCategory = artifacts.require('DisposableProposalCategory');
const DisposableGovernance = artifacts.require('DisposableGovernance');
const DisposablePooledStaking = artifacts.require('DisposablePooledStaking');

// target contracts
const NXMaster = artifacts.require('NXMaster');
const MemberRoles = artifacts.require('MemberRoles');
const TokenController = artifacts.require('TokenController');
const ProposalCategory = artifacts.require('ProposalCategory');
const Governance = artifacts.require('Governance');
const PooledStaking = artifacts.require('PooledStaking');

const INITIAL_SUPPLY = ether('1500000');
const etherscanApiKey = getenv('ETHERSCAN_API_KEY');

const contractType = code => {

  const upgradable = ['CL', 'CR', 'MC', 'P1', 'QT', 'TF'];
  const proxies = ['GV', 'MR', 'PC', 'PS', 'TC'];

  if (upgradable.includes(code)) {
    return 2;
  }

  if (proxies.includes(code)) {
    return 1;
  }

  return 0;
};

const UNISWAP_FACTORY = '0x5C69bEe701ef814a2B6a3EDD4B1652CB9cc5aA6f';
const WETH_ADDRESS = '0xd0a1e359811322d97991e03f863a0c30c2cf029c';

// source: https://docs.chain.link/docs/price-feeds-migration-august-2020
const CHAINLINK_DAI_ETH_AGGREGATORS = {
  mainnet: '0x773616E4d11A78F511299002da57A0a94577F1f4',
  rinkeby: '0x2bA49Aaa16E6afD2a993473cfB70Fa8559B523cF',
  kovan: '0x22B58f1EbEDfCA50feF632bD73368b2FdA96D541',
};
const CHAINLINK_DAI_ETH_AGGREGATOR = CHAINLINK_DAI_ETH_AGGREGATORS[process.env.NETWORK];

async function run () {
  const network = getenv('NETWORK').toUpperCase();
  const owner = getenv(`${network}_ACCOUNT`);

  console.log(`Using ${network} network`);
  const verifier = new Verifier(web3, etherscanApiKey, network.toLowerCase());

  const deployProxy = async (contract, txParams) => {
    console.log(`Deploying proxy ${contract.contractName}`);
    const implementation = await contract.new(txParams);
    const proxy = await OwnedUpgradeabilityProxy.new(implementation.address);
    const instance = await contract.at(proxy.address);
    return { instance, implementation, proxy };
  };

  const upgradeProxy = async (proxyAddress, contract, txParams) => {
    console.log(`Upgrading proxy ${contract.contractName}`);
    const implementation = await contract.new(txParams);
    const proxy = await OwnedUpgradeabilityProxy.at(proxyAddress);
    await proxy.upgradeTo(implementation.address);
    return { implementation };
  };

  const transferProxyOwnership = async (proxyAddress, newOwner) => {
    const proxy = await OwnedUpgradeabilityProxy.at(proxyAddress);
    await proxy.transferProxyOwnership(newOwner);
  };

  // deploy external contracts
  console.log('Deploying DAI');
  const dai = await OwnedERC20.new();
  verifier.add('OwnedERC20', dai.address);

  console.log('Deploying uniswap pair..');
  const uniswapV2Factory = await UniswapV2Factory.at(UNISWAP_FACTORY);
  await uniswapV2Factory.createPair(WETH_ADDRESS, dai.address);

  // non-proxy contracts and libraries
  console.log('Deploying TwapOracle, SwapAgent, PriceFeedOracle');
  const twapOracle = await TwapOracle.new(uniswapV2Factory.address);
  const swapAgent = await SwapAgent.new();
  const priceFeedOracle = await PriceFeedOracle.new(
    [dai.address],
    [CHAINLINK_DAI_ETH_AGGREGATOR],
    dai.address,
  );

  // link pool to swap agent library
  Pool.link(swapAgent);

  console.log('Deploying token contracts');
  const tk = await NXMToken.new(owner, INITIAL_SUPPLY);
  const td = await TokenData.new(owner);
  const tf = await TokenFunctions.new();

  verifier.add('NXMToken', tk.address, ['address', 'uint256'], [owner, INITIAL_SUPPLY]);
  verifier.add('TokenData', td.address, ['address'], [owner]);
  verifier.add('TokenFunctions', tf.address);

  console.log('Deploying quotation contracts');
  const qt = await Quotation.new();
  const qd = await QuotationData.new(owner, owner);

  verifier.add('Quotation', qt.address);
  verifier.add('QuotationData', qd.address, ['address', 'address'], [owner, owner]);

  // Non-upgradable contracts
  console.log('Deploying non-upgradable contracts');
  const cp = await ClaimProofs.new();
  verifier.add('ClaimProofs', cp.address);

  // proxy contracts
  console.log('Deploying proxy contracts');
  const { instance: master, implementation: masterImpl } = await deployProxy(DisposableNXMaster);
  const { instance: mr, implementation: mrImpl } = await deployProxy(DisposableMemberRoles);
  const { instance: tc, implementation: tcImpl } = await deployProxy(DisposableTokenController);
  const { instance: ps, implementation: psImpl } = await deployProxy(DisposablePooledStaking);
  const { instance: pc, implementation: pcImpl } = await deployProxy(DisposableProposalCategory);
  const { instance: gv, implementation: gvImpl } = await deployProxy(DisposableGovernance, { gas: 12e6 });

  const proxiesAndImplementations = [
    { proxy: master, implementation: masterImpl, contract: 'DisposableNXMaster' },
    { proxy: mr, implementation: mrImpl, contract: 'DisposableMemberRoles' },
    { proxy: tc, implementation: tcImpl, contract: 'DisposableTokenController' },
    { proxy: ps, implementation: psImpl, contract: 'DisposablePooledStaking' },
    { proxy: pc, implementation: pcImpl, contract: 'DisposableProposalCategory' },
    { proxy: gv, implementation: gvImpl, contract: 'DisposableGovernance' },
  ];

  console.log('Deploying claims contracts');
  const cl = await Claims.new();
  const cd = await ClaimsData.new();
  const cr = await ClaimsReward.new(master.address, dai.address);

  verifier.add('Claims', cl.address);
  verifier.add('ClaimsData', cd.address);
  verifier.add('ClaimsReward', cr.address);

  for (const addresses of proxiesAndImplementations) {
    const { contract, proxy, implementation } = addresses;
    verifier.add('OwnedUpgradeabilityProxy', proxy.address, ['address'], [implementation.address]);
    verifier.add(contract, implementation.address);
  }

  console.log('Deploying capital contracts');
  const mc = await MCR.new(ZERO_ADDRESS);

  const poolParameters = [
    [dai.address], // assets
    [0], // min amounts
    [ether('100000000')], // max amounts
    [ether('0.01')], // max slippage 1%
    master.address,
    priceFeedOracle.address,
    twapOracle.address,
    owner,
  ];
  const poolArgTypes = ['address[]', 'uint256[]', 'uint256[]', 'uint256[]', 'address', 'address', 'address', 'address'];

  const p1 = await Pool.new(...poolParameters);
  const pd = await PoolData.new(owner, ZERO_ADDRESS, dai.address);

  verifier.add('MCR', mc.address, ['address'], [ZERO_ADDRESS]);
  verifier.add('Pool', p1.address, poolArgTypes, poolParameters);
  verifier.add('PoolData', pd.address, ['address', 'address', 'address'], [owner, ZERO_ADDRESS, dai.address]);

  const codes = ['QD', 'TD', 'CD', 'PD', 'QT', 'TF', 'TC', 'CL', 'CR', 'P1', 'MC', 'GV', 'PC', 'MR', 'PS'];
  const addresses = [qd, td, cd, pd, qt, tf, tc, cl, cr, p1, mc, { address: owner }, pc, mr, ps].map(c => c.address);

  console.log('Running initializations');
  await master.initialize(
    owner,
    tk.address,
    300, // emergency pause time
    codes.map(hex), // codes
    codes.map(contractType), // types
    addresses, // addresses
  );

  await tc.initialize(
    master.address,
    tk.address,
    ps.address,
    600, // minCALockTime
  );

  await mr.initialize(
    owner,
    master.address,
    tc.address,
    [owner], // initial members
    [ether('10000')], // initial tokens
    [owner], // advisory board members
  );

  await pc.initialize(mr.address, { gas: 10e6 });

  await ps.initialize(
    tc.address,
    ether('2'), // min stake
    ether('2'), // min unstake
    10, // max exposure
    600, // unstake lock time
  );

  await gv.initialize(
    toBN(600), // 10 minutes
    toBN(600), // 10 minutes
    toBN(5),
    toBN(40),
    toBN(75),
    toBN(300), // 5 minutes
  );

  console.log('Setting parameters');

  console.log('Setting PoolData parameters');
  await pd.changeMasterAddress(master.address);
  await pd.changeCurrencyAssetBaseMin(hex('DAI'), '0');
  await pd.changeCurrencyAssetBaseMin(hex('ETH'), '0');

  await pd.updateUintParameters(hex('MCRMIN'), ether('12000')); // minimum capital in eth
  await pd.updateUintParameters(hex('MCRSHOCK'), 50); // mcr shock parameter
  await pd.updateUintParameters(hex('MCRCAPL'), 20); // capacity limit per contract 20%

  console.log('Setting ClaimsData parameters');
  await cd.changeMasterAddress(master.address);
  await cd.updateUintParameters(hex('CAMAXVT'), 2); // max voting time 2h
  await cd.updateUintParameters(hex('CAMINVT'), 1); // min voting time 1h
  await cd.updateUintParameters(hex('CADEPT'), 1); // claim deposit time 1 day
  await cd.updateUintParameters(hex('CAPAUSET'), 1); // claim assessment pause time 1 day

  console.log('Setting TokenData parameters');
  await td.changeMasterAddress(master.address);
  await td.updateUintParameters(hex('RACOMM'), 50); // staker commission percentage 50%
  await td.updateUintParameters(hex('CABOOKT'), 1); // "book time" 1h
  await td.updateUintParameters(hex('CALOCKT'), 1); // ca lock 1 day
  await td.updateUintParameters(hex('MVLOCKT'), 1); // ca lock mv 1 day

  await master.switchGovernanceAddress(gv.address);

  // trigger changeDependentContractAddress() on all contracts
  await master.changeAllAddress();

  console.log('Upgrading to non-disposable contracts');
  const { implementation: newMasterImpl } = await upgradeProxy(master.address, NXMaster);
  const { implementation: newMrImpl } = await upgradeProxy(mr.address, MemberRoles);
  const { implementation: newTcImpl } = await upgradeProxy(tc.address, TokenController);
  const { implementation: newPsImpl } = await upgradeProxy(ps.address, PooledStaking);
  const { implementation: newPcImpl } = await upgradeProxy(pc.address, ProposalCategory);
  const { implementation: newGvImpl } = await upgradeProxy(gv.address, Governance, { gas: 12e6 });

  verifier.add('NXMaster', newMasterImpl.address);
  verifier.add('MemberRoles', newMrImpl.address);
  verifier.add('TokenController', newTcImpl.address);
  verifier.add('PooledStaking', newPsImpl.address);
  verifier.add('ProposalCategory', newPcImpl.address);
  verifier.add('Governance', newGvImpl.address);

  console.log("Transfering contracts' ownership");
  await transferProxyOwnership(mr.address, master.address);
  await transferProxyOwnership(tc.address, master.address);
  await transferProxyOwnership(ps.address, master.address);
  await transferProxyOwnership(pc.address, master.address);
  await transferProxyOwnership(gv.address, master.address);
  await transferProxyOwnership(master.address, gv.address);

  console.log('Contract addresses to be verified:', verifier.dump());

  const deployData = JSON.stringify(verifier.dump());
  fs.writeFileSync(`${network.toLowerCase()}-deploy-data.json`, deployData, 'utf8');

  console.log('Minting DAI to pool');
  await dai.mint(p1.address, ether('6500000'));

  console.log('Posting MCR');
  await mc.addMCRData(
    13000,
    ether('20000'),
    ether('26000'),
    [hex('ETH'), hex('DAI')],
    [100, 25000],
    20200801,
  );

  console.log('Performing verifications');
  
  await verifier.submit();

  console.log('Done!');
}

run()
  .then(() => {
    process.exit(0);
  })
  .catch(error => {
    console.error('An unexpected error encountered:', error);
    process.exit(1);
  });<|MERGE_RESOLUTION|>--- conflicted
+++ resolved
@@ -5,13 +5,9 @@
 const { ZERO_ADDRESS } = require('@openzeppelin/test-helpers').constants;
 const Web3 = require('web3');
 const Verifier = require('../lib/verifier');
-<<<<<<< HEAD
 const { getenv } = require('../lib/env');
 const { hex } = require('../lib/helpers');
 const fs = require('fs');
-=======
-const { getenv, hex, init } = require('../lib/helpers');
->>>>>>> 38993da0
 const { toBN } = Web3.utils;
 
 // external
