const Pool1 = artifacts.require('Pool1Mock');
const Pool2 = artifacts.require('Pool2');
const PoolData = artifacts.require('PoolDataMock');
const DAI = artifacts.require('MockDAI');
const exchangeMock = artifacts.require('ExchangeMock');
const MCR = artifacts.require('MCR');
const DSValue = artifacts.require('NXMDSValueMock');
const QuotationDataMock = artifacts.require('QuotationDataMock');
const Quotation = artifacts.require('Quotation');
const NXMToken = artifacts.require('NXMToken');
const TokenController = artifacts.require('TokenController');
const TokenFunctions = artifacts.require('TokenFunctionMock');
const MemberRoles = artifacts.require('MemberRoles');
const NXMaster = artifacts.require('NXMasterMock');
const MKR = artifacts.require('MockMKR');
const Governance = artifacts.require('Governance');
const FactoryMock = artifacts.require('FactoryMock');
const PooledStaking = artifacts.require('PooledStakingMock');

const {advanceBlock} = require('./utils/advanceToBlock');
const {assertRevert} = require('./utils/assertRevert');
const {ether, toHex, toWei} = require('./utils/ethTools');
const {increaseTimeTo, duration} = require('./utils/increaseTime');
const {latestTime} = require('./utils/latestTime');
const encode = require('./utils/encoder.js').encode;
const gvProp = require('./utils/gvProposal.js').gvProposal;
const getQuoteValues = require('./utils/getQuote.js').getQuoteValues;
const getValue = require('./utils/getMCRPerThreshold.js').getValue;

let p1;
let p2;
let pd;
let cad;
let emock;
let mcr;
let DSV;
let qd;
let tk;
let tf;
let tc;
let mr;
let nxms;
let mkr;
let gv;
let fac;
let qt;
const BN = web3.utils.BN;

const BigNumber = web3.BigNumber;
const newAsset = '0x535253';
const CA_DAI = '0x44414900';
const ZERO_ADDRESS = '0x0000000000000000000000000000000000000000';
const NEW_ADDRESS = '0xb24919181daead6635e613576ca11c5aa5a4e133';
const smartConAdd = '0xd0a6e6c54dbc68db5db3a091b171a77407ff7ccf';
const coverDetailsLess = [
  5,
  '19671964915000000',
  '20000000000000000000',
  '3549627424'
];
const coverPeriodLess = 50;
const vrsLess = [
  27,
  '0x22d150b6e2d3f9ae98c67425d1224c87aed5f853487252875118352771b3ece2',
  '0x0fb3f18fc2b8a74083b3cf8ca24bcf877a397836bd4fa1aba4c3ae96ca92873b'
];
const tokens = ether(200);
const stakeTokens = ether(20);
const fee = ether(0.002);
const UNLIMITED_ALLOWANCE = new BN((2).toString())
  .pow(new BN((256).toString()))
  .sub(new BN((1).toString()));
const tokenDai = ether(4);

require('chai')
  .use(require('chai-bignumber')(BigNumber))
  .should();

contract('Pool', function([
  owner,
  notOwner,
  member1,
  member2,
  member3,
  member4
]) {
  before(async function() {
    await advanceBlock();
    p1 = await Pool1.deployed();
    p2 = await Pool2.deployed();
    pd = await PoolData.deployed();
    cad = await DAI.deployed();
    emock = await exchangeMock.deployed();
    mcr = await MCR.deployed();
    DSV = await DSValue.deployed();
    qd = await QuotationDataMock.deployed();
    qt = await Quotation.deployed();
    nxms = await NXMaster.deployed();
    mr = await MemberRoles.at(await nxms.getLatestAddress('0x4d52'));
    tk = await NXMToken.deployed();
    tf = await TokenFunctions.deployed();
    tc = await TokenController.at(await nxms.getLatestAddress(toHex('TC')));
    let address = await nxms.getLatestAddress(toHex('GV'));
    gv = await Governance.at(address);
    fac = await FactoryMock.deployed();
    ps = await PooledStaking.deployed();
    await mr.addMembersBeforeLaunch([], []);
    (await mr.launched()).should.be.equal(true);
    await mcr.addMCRData(
      18000,
      toWei(100),
      toWei(2),
      ['0x455448', '0x444149'],
      [100, 65407],
      20181011
    );
    // await mr.payJoiningFee(owner, { from: owner, value: fee });
    // await mr.kycVerdict(owner, true);

    await mr.payJoiningFee(member1, {from: member1, value: fee});
    await mr.kycVerdict(member1, true);
    await tk.approve(tc.address, UNLIMITED_ALLOWANCE, {from: member1});
    await tk.transfer(member1, tokens);
<<<<<<< HEAD

    await tk.approve(ps.address, stakeTokens, {
      from: member1
    });
    await ps.depositAndStake(stakeTokens, [smartConAdd], [stakeTokens], {
      from: member1
    });

=======
    await tf.addStake(smartConAdd, stakeTokens, {from: member1});

>>>>>>> 3ee40cf6
    await mr.payJoiningFee(member2, {from: member2, value: fee});
    await mr.kycVerdict(member2, true);
    await tk.approve(tc.address, UNLIMITED_ALLOWANCE, {from: member2});
    await tk.transfer(member2, tokens);

    await mr.payJoiningFee(member3, {from: member3, value: fee});
    await mr.kycVerdict(member3, true);
    await tk.approve(tc.address, UNLIMITED_ALLOWANCE, {from: member3});
    await tk.transfer(member3, tokens);

    await mr.payJoiningFee(member4, {from: member4, value: fee});
    await mr.kycVerdict(member4, true);
    await tk.approve(tc.address, UNLIMITED_ALLOWANCE, {from: member4});
    await tk.transfer(member4, tokens);
  });

  describe('PoolDataMock', function() {
    describe('Misc', function() {
      it('12.11 should return true if notarise address', async function() {
        (await pd.isnotarise(owner)).should.equal(true);
      });
      it('12.12 should return false if not notarise address', async function() {
        (await pd.isnotarise(notOwner)).should.equal(false);
      });
      it('12.13 should not be able to change master address', async function() {
        await assertRevert(
          pd.changeMasterAddress(pd.address, {from: notOwner})
        );
      });
    });

    it('12.14 should return correct data', async function() {
      await pd.getAllCurrencies();
      const caIndex = await pd.getAllCurrenciesLen();
      (await pd.getCurrenciesByIndex(caIndex - 1)).should.equal(CA_DAI);
      await pd.getAllInvestmentCurrencies();
      const iaIndex = await pd.getInvestmentCurrencyLen();
      (await pd.getInvestmentCurrencyByIndex(iaIndex - 1)).should.equal(CA_DAI);
    });
    it('12.15 should not be able to add new Currency Asset', async function() {
      await assertRevert(
        pd.addCurrencyAssetCurrency(newAsset, ZERO_ADDRESS, 1)
      );
    });
    it('12.16 should not be able to add new Investment Asset', async function() {
      await assertRevert(
        pd.addInvestmentAssetCurrency(
          newAsset,
          ZERO_ADDRESS,
          false,
          4000,
          8500,
          18
        )
      );
    });

    it('12.17 should not be able to change UniswapFactoryAddress directly', async function() {
      await assertRevert(
        p2.changeUniswapFactoryAddress(pd.address, {from: notOwner})
      );
    });

    it('12.29 should not be able to call saveIADetails if not notarise', async function() {
      await assertRevert(
        p2.saveIADetails(
          ['0x455448', '0x444149'],
          [100, 15517],
          20190103,
          true,
          {
            from: notOwner
          }
        )
      );
    }); // for testing

    it('12.30 should return Investment Asset Rank Details', async function() {
      const lastDate = await pd.getLastDate();
      await pd.getIARankDetailsByDate(lastDate);
    });
  });

  describe('Liquidity', function() {
    it('12.32 Setting the testing parameters', async function() {
      await DSV.setRate(10);
      await pd.changeCurrencyAssetBaseMin('0x455448', toWei(6));
      await pd.changeCurrencyAssetBaseMin('0x444149', toWei(6));
      await tf.upgradeCapitalPool(cad.address);
      await p1.upgradeInvestmentPool(cad.address);
      await tf.transferCurrencyAsset(toHex('DAI'), owner, toWei(5));
      await tf.transferCurrencyAsset(toHex('ETH'), owner, toWei(5));
      await p1.sendEther({from: owner, value: toWei(20)});
      await cad.transfer(p1.address, toWei(20));

      await p2.saveIADetails(
        ['0x455448', '0x444149'],
        [100, 1000],
        20190125,
        false
      );
      let baseMinE = await pd.getCurrencyAssetBaseMin('0x455448');
      let baseMinD = await pd.getCurrencyAssetBaseMin('0x444149');
      let holdMinE = await pd.getInvestmentAssetMinHoldingPerc('0x455448');
      let holdMinD = await pd.getInvestmentAssetMinHoldingPerc('0x444149');
      let holdMaxE = await pd.getInvestmentAssetMaxHoldingPerc('0x455448');
      let holdMaxD = await pd.getInvestmentAssetMaxHoldingPerc('0x444149');
    });
    it('12.33 ELT ETH (No IA available at IA pool)', async function() {
      let ICABalE;
      let ICABalD;
      let ICABalE2;
      let ICABalD2;
      ICABalE = await web3.eth.getBalance(p1.address);
      ICABalE2 = await web3.eth.getBalance(p2.address);
      ICABalD = await cad.balanceOf(p1.address);
      ICABalD2 = await cad.balanceOf(p2.address);

      await p1.internalLiquiditySwap(toHex('ETH'));

      let CABalE;
      let CABalD;
      let CABalE2;
      let CABalD2;
      CABalE = await web3.eth.getBalance(p1.address);
      CABalE2 = await web3.eth.getBalance(p2.address);
      CABalD = await cad.balanceOf(p1.address);
      CABalD2 = await cad.balanceOf(p2.address);

      let baseVarMinE = await pd.getCurrencyAssetVarBase(toHex('ETH'));

      let amount =
        parseFloat(ICABalE) -
        1.5 *
          parseFloat(parseFloat(baseVarMinE[2]) + parseFloat(baseVarMinE[1]));

      CABalE.toString().should.be.equal((ICABalE - amount).toString());
      CABalE2.toString().should.be.equal(
        (ICABalE2 + amount).toString().substr(1)
      );
      CABalD.toString().should.be.equal(ICABalE.toString());
      CABalD2.toString().should.be.equal(ICABalE2.toString());
      await p1.internalLiquiditySwap(toHex('DAI'));
      let FCABalE;
      let FCABalD;
      let FCABalE2;
      let FCABalD2;
      var APIID = await pd.allAPIcall((await pd.getApilCallLength()) - 1);
      let exchangeDAI = await fac.getExchange(
        await pd.getInvestmentAssetAddress(toHex('DAI'))
      );
      emock = await exchangeMock.at(exchangeDAI);
      await emock.sendEther({from: notOwner, value: toWei(2000)});
      await cad.transfer(emock.address, toWei(200000));
      let time = await latestTime();
      await increaseTimeTo(
        (await pd.liquidityTradeCallbackTime()) / 1 + time / 1 + 100
      );
      await p1.__callback(APIID, '');
      FCABalE = await web3.eth.getBalance(p1.address);
      FCABalE2 = await web3.eth.getBalance(p2.address);
      FCABalD = await cad.balanceOf(p1.address);
      FCABalD2 = await cad.balanceOf(p2.address);
      baseVarMinE = await pd.getCurrencyAssetVarBase(toHex('DAI'));
      amount =
        parseFloat(CABalD) -
        1.5 *
          parseFloat(parseFloat(baseVarMinE[2]) + parseFloat(baseVarMinE[1]));
      FCABalE.toString().should.be.equal(CABalE.toString());
      FCABalE2.toString().should.be.equal(
        (
          amount / ((await pd.getCAAvgRate(toHex('DAI'))) / 100) +
          CABalE2 * 1
        ).toString()
      );
      FCABalD.toString().should.be.equal((CABalD - amount).toString());
      FCABalD2.toString().should.be.equal(CABalD2.toString());
    });
    it('12.34 RBT (ETH to ETH)', async function() {
      let ICABalE;
      let ICABalD;
      let ICABalE2;
      let ICABalD2;
      ICABalE = await web3.eth.getBalance(p1.address);
      ICABalE2 = await web3.eth.getBalance(p2.address);
      ICABalD = await cad.balanceOf(p1.address);
      ICABalD2 = await cad.balanceOf(p2.address);

      await mcr.addMCRData(
        await getValue(
          (
            ICABalE * 1 +
            ICABalE2 * 1 +
            (ICABalD / 10 + ICABalD2 / 10)
          ).toString(),
          pd,
          mcr
        ),
        toWei(100),
        (
          ICABalE * 1 +
          ICABalE2 * 1 +
          (ICABalD / 10 + ICABalD2 / 10)
        ).toString(),
        ['0x455448', '0x444149'],
        [100, 1000],
        20190129
      );
      await p2.saveIADetails(
        ['0x455448', '0x444149'],
        [100, 1000],
        20190129,
        true
      );

      let CABalE;
      let CABalD;
      let CABalE2;
      let CABalD2;
      CABalE = await web3.eth.getBalance(p1.address);
      CABalE2 = await web3.eth.getBalance(p2.address);
      CABalD = await cad.balanceOf(p1.address);
      CABalD2 = await cad.balanceOf(p2.address);
      let amount =
        (2 *
          (await pd.variationPercX100()) *
          (ICABalE * 1 + ICABalE2 * 1 + (ICABalD / 10 + ICABalD2 / 10))) /
        10000;
      await p2.saveIADetails(
        ['0x455448', '0x444149'],
        [100, 1000],
        20190129,
        false
      );
      CABalE.toString().should.be.equal((ICABalE * 1 + amount * 1).toString());
      CABalE2.toString().should.be.equal((ICABalE2 - amount).toString());
      CABalD.toString().should.be.equal(ICABalD.toString());
      CABalD2.toString().should.be.equal(ICABalD2.toString());
    });
    it('12.35 ILT(ETH->ETH)', async function() {
      await pd.changeCurrencyAssetBaseMin(
        '0x455448',
        (
          (await pd.getCurrencyAssetBaseMin(toHex('ETH'))) * 1 +
          toWei(5) * 1
        ).toString()
      );
      let ICABalE;
      let ICABalD;
      let ICABalE2;
      let ICABalD2;
      ICABalE = await web3.eth.getBalance(p1.address);
      ICABalE2 = await web3.eth.getBalance(p2.address);
      ICABalD = await cad.balanceOf(p1.address);
      ICABalD2 = await cad.balanceOf(p2.address);
      let baseVarMinE = await pd.getCurrencyAssetVarBase(toHex('ETH'));
      await p1.internalLiquiditySwap(toHex('ETH'));
      let CABalE;
      let CABalD;
      let CABalE2;
      let CABalD2;
      CABalE = await web3.eth.getBalance(p1.address);
      CABalE2 = await web3.eth.getBalance(p2.address);
      CABalD = await cad.balanceOf(p1.address);
      CABalD2 = await cad.balanceOf(p2.address);
      await p2.saveIADetails(
        ['0x455448', '0x444149'],
        [100, 1000],
        20190129,
        false
      );

      let amount =
        1.5 *
          (parseFloat(baseVarMinE[2]) * 1 + parseFloat(baseVarMinE[1]) * 1) -
        parseFloat(ICABalE) * 1;
      CABalE.toString()
        .toString()
        .should.be.equal((ICABalE * 1 + amount * 1).toString().toString());
      CABalE2.toString().should.be.equal((ICABalE2 - amount).toString());
      CABalD.toString().should.be.equal(ICABalD.toString());
      CABalD2.toString().should.be.equal(ICABalD2.toString());
    });
    it('12.36 ELT(ETH->DAI)', async function() {
      let ICABalE;
      let ICABalD;
      let ICABalE2;
      let ICABalD2;
      ICABalE = await web3.eth.getBalance(p1.address);
      ICABalE2 = await web3.eth.getBalance(p2.address);
      ICABalD = await cad.balanceOf(p1.address);
      ICABalD2 = await cad.balanceOf(p2.address);

      await pd.changeCurrencyAssetBaseMin(
        '0x455448',
        (
          (await pd.getCurrencyAssetBaseMin(toHex('ETH'))) * 1 -
          toWei(5) * 1
        ).toString()
      );
      let baseVarMinE = await pd.getCurrencyAssetVarBase(toHex('ETH'));
      let amount =
        parseFloat(ICABalE) -
        1.5 * (parseFloat(baseVarMinE[2]) + parseFloat(baseVarMinE[1]));
      await p1.internalLiquiditySwap(toHex('ETH'));
      var APIID = await pd.allAPIcall((await pd.getApilCallLength()) - 1);
      let time = await latestTime();
      await increaseTimeTo(
        (await pd.liquidityTradeCallbackTime()) / 1 + time / 1 + 100
      );
      await p1.__callback(APIID, '');
      let CABalE;
      let CABalD;
      let CABalE2;
      let CABalD2;
      CABalE = await web3.eth.getBalance(p1.address);
      CABalE2 = await web3.eth.getBalance(p2.address);
      CABalD = await cad.balanceOf(p1.address);
      CABalD2 = await cad.balanceOf(p2.address);
      await p2.saveIADetails(
        ['0x455448', '0x444149'],
        [100, 1000],
        20190129,
        false
      );

      CABalE.toString().should.be.equal((ICABalE - amount).toString());
      CABalE2.toString().should.be.equal(ICABalE2.toString());
      CABalD.toString().should.be.equal(ICABalD.toString());
      CABalD2.toString().should.be.equal(
        (
          ICABalD2 * 1 +
          (amount / 100) * (await pd.getCAAvgRate(toHex('DAI')))
        ).toString()
      );
    });

    it('12.37 ILT(DAI->DAI)', async function() {
      await pd.changeCurrencyAssetBaseMin(
        toHex('DAI'),
        (
          (await pd.getCurrencyAssetBaseMin(toHex('DAI'))) * 1 +
          toWei(5) * 1
        ).toString()
      );
      let ICABalE;
      let ICABalD;
      let ICABalE2;
      let ICABalD2;
      ICABalE = await web3.eth.getBalance(p1.address);
      ICABalE2 = await web3.eth.getBalance(p2.address);
      ICABalD = await cad.balanceOf(p1.address);
      ICABalD2 = await cad.balanceOf(p2.address);
      let baseVarMinD = await pd.getCurrencyAssetVarBase(toHex('DAI'));
      let amount =
        1.5 * (parseFloat(baseVarMinD[0]) + parseFloat(baseVarMinD[1])) -
        parseFloat(ICABalD);
      await p1.internalLiquiditySwap(toHex('DAI'));
      let CABalE;
      let CABalD;
      let CABalE2;
      let CABalD2;
      CABalE = await web3.eth.getBalance(p1.address);
      CABalE2 = await web3.eth.getBalance(p2.address);
      CABalD = await cad.balanceOf(p1.address);
      CABalD2 = await cad.balanceOf(p2.address);

      CABalE.toString().should.be.equal(ICABalE.toString());
      CABalE2.toString().should.be.equal(ICABalE2.toString());
      CABalD.toString().should.be.equal((ICABalD * 1 + amount * 1).toString());
      CABalD2.toString().should.be.equal((ICABalD2 - amount).toString());
    });

    it('12.38 ELT(DAI->DAI)', async function() {
      await p2.sendEther({from: owner, value: toWei(3)});
      await p2.saveIADetails(
        ['0x455448', '0x444149'],
        [100, 1000],
        20190129,
        false
      );
      await pd.changeCurrencyAssetBaseMin(
        toHex('DAI'),
        (
          (await pd.getCurrencyAssetBaseMin(toHex('DAI'))) * 1 -
          toWei(5) * 1
        ).toString()
      );
      let ICABalE;
      let ICABalD;
      let ICABalE2;
      let ICABalD2;
      ICABalE = await web3.eth.getBalance(p1.address);
      ICABalE2 = await web3.eth.getBalance(p2.address);
      ICABalD = await cad.balanceOf(p1.address);
      ICABalD2 = await cad.balanceOf(p2.address);
      let baseVarMinD = await pd.getCurrencyAssetVarBase(toHex('DAI'));
      let amount =
        parseFloat(ICABalD) -
        1.5 * (parseFloat(baseVarMinD[0]) + parseFloat(baseVarMinD[1]));
      await p1.internalLiquiditySwap(toHex('DAI'));
      let CABalE;
      let CABalD;
      let CABalE2;
      let CABalD2;
      CABalE = await web3.eth.getBalance(p1.address);
      CABalE2 = await web3.eth.getBalance(p2.address);
      CABalD = await cad.balanceOf(p1.address);
      CABalD2 = await cad.balanceOf(p2.address);
      await p1.upgradeInvestmentPool(cad.address);
      await p2.sendEther({
        from: owner,
        value: (CABalE2 / 1 - toWei(3)).toString()
      });
      await cad.transfer(p2.address, CABalD2);
      await mcr.addMCRData(
        await getValue(
          (
            CABalE * 1 +
            CABalE2 * 1 +
            (CABalD / 10 + CABalD2 / 10) -
            toWei(3)
          ).toString(),
          pd,
          mcr
        ),
        toWei(100),
        (
          CABalE * 1 +
          CABalE2 * 1 +
          (CABalD / 10 + CABalD2 / 10) -
          toWei(3)
        ).toString(),
        ['0x455448', '0x444149'],
        [100, 1000],
        20190129
      );
      await p2.saveIADetails(
        ['0x455448', '0x444149'],
        [100, 1000],
        20190129,
        false
      );
      CABalE.toString().should.be.equal(ICABalE.toString());
      CABalE2.toString().should.be.equal(ICABalE2.toString());
      CABalD.toString().should.be.equal((ICABalD - amount).toString());
      CABalD2.toString().should.be.equal(
        (ICABalD2 * 1 + amount * 1).toString()
      );
    });

    it('12.39 RBT(DAI->ETH)', async function() {
      let ICABalE;
      let ICABalD;
      let ICABalE2;
      let ICABalD2;
      ICABalE = await web3.eth.getBalance(p1.address);
      ICABalE2 = await web3.eth.getBalance(p2.address);
      ICABalD = await cad.balanceOf(p1.address);
      ICABalD2 = await cad.balanceOf(p2.address);

      await p2.saveIADetails(
        ['0x455448', '0x444149'],
        [100, 1000],
        20190129,
        true
      );

      let amount =
        (2 *
          (await pd.variationPercX100()) *
          (ICABalE * 1 +
            ICABalE2 * 1 +
            ((ICABalD * 100) / (await pd.getCAAvgRate(toHex('DAI'))) +
              (ICABalD2 * 100) / (await pd.getCAAvgRate(toHex('DAI')))))) /
        10000;
      let CABalE;
      let CABalD;
      let CABalE2;
      let CABalD2;
      CABalE = await web3.eth.getBalance(p1.address);
      CABalE2 = await web3.eth.getBalance(p2.address);
      CABalD = await cad.balanceOf(p1.address);
      CABalD2 = await cad.balanceOf(p2.address);

      CABalE.toString().should.be.equal(ICABalE.toString());
      CABalE2.toString().should.be.equal(
        (ICABalE2 * 1 + amount * 1).toString()
      );
      CABalD.toString().should.be.equal(ICABalD.toString());
      CABalD2.toString().should.be.equal(
        (
          ICABalD2 * 1 -
          (amount / 100) * (await pd.getCAAvgRate(toHex('DAI')))
        ).toString()
      );
    });

    it('12.40 ELT(DAI->ETH)', async function() {
      await cad.transfer(p1.address, toWei(10));
      let ICABalE;
      let ICABalD;
      let ICABalE2;
      let ICABalD2;
      ICABalE = await web3.eth.getBalance(p1.address);
      ICABalE2 = await web3.eth.getBalance(p2.address);
      ICABalD = await cad.balanceOf(p1.address);
      ICABalD2 = await cad.balanceOf(p2.address);
      let basemin = await pd.getCurrencyAssetVarBase(toHex('DAI'));
      let amount = ICABalD - 1.5 * basemin[1];
      await mcr.addMCRData(
        await getValue(
          (
            ICABalE * 1 +
            ICABalE2 * 1 +
            (ICABalD / 10 + ICABalD2 / 10)
          ).toString(),
          pd,
          mcr
        ),
        toWei(100),
        (
          ICABalE * 1 +
          ICABalE2 * 1 +
          (ICABalD / 10 + ICABalD2 / 10)
        ).toString(),
        ['0x455448', '0x444149'],
        [100, 1000],
        20190129
      );
      await p2.saveIADetails(
        ['0x455448', '0x444149'],
        [100, 1000],
        20190129,
        false
      );
      await p1.internalLiquiditySwap(toHex('DAI'));
      var APIID = await pd.allAPIcall((await pd.getApilCallLength()) - 1);
      let time = await latestTime();
      await increaseTimeTo(
        (await pd.liquidityTradeCallbackTime()) / 1 + time / 1 + 100
      );
      await p1.__callback(APIID, '');

      CABalE = await web3.eth.getBalance(p1.address);
      CABalE2 = await web3.eth.getBalance(p2.address);
      CABalD = await cad.balanceOf(p1.address);
      CABalD2 = await cad.balanceOf(p2.address);

      CABalE.toString().should.be.equal(ICABalE.toString());
      CABalE2.toString().should.be.equal(
        (
          ICABalE2 * 1 +
          (amount * 100) / (await pd.getCAAvgRate(toHex('DAI')))
        ).toString()
      );
      CABalD.toString().should.be.equal((ICABalD - amount).toString());
      CABalD2.toString().should.be.equal(ICABalD2.toString());
    });

    it('12.41 ILT DAI to ETH', async function() {
      await p2.sendEther({from: owner, value: toWei(5)});
      await tf.transferCurrencyAsset(toHex('DAI'), owner, toWei(5));
      let ICABalE;
      let ICABalD;
      let ICABalE2;
      let ICABalD2;
      ICABalE = await web3.eth.getBalance(p1.address);
      ICABalE2 = await web3.eth.getBalance(p2.address);
      ICABalD = await cad.balanceOf(p1.address);
      ICABalD2 = await cad.balanceOf(p2.address);

      await mcr.addMCRData(
        await getValue(
          (
            ICABalE * 1 +
            ICABalE2 * 1 +
            (ICABalD / 10 + ICABalD2 / 10)
          ).toString(),
          pd,
          mcr
        ),
        toWei(100),
        (
          ICABalE * 1 +
          ICABalE2 * 1 +
          (ICABalD / 10 + ICABalD2 / 10)
        ).toString(),
        ['0x455448', '0x444149'],
        [100, 1000],
        20190129
      );
      await p2.saveIADetails(
        ['0x455448', '0x444149'],
        [100, 1000],
        20190129,
        false
      );

      let baseVarMinE = await pd.getCurrencyAssetVarBase(toHex('DAI'));

      let amount =
        1.5 *
          parseFloat(parseFloat(baseVarMinE[2]) + parseFloat(baseVarMinE[1])) -
        parseFloat(ICABalD);
      await p1.internalLiquiditySwap(toHex('DAI'));
      var APIID = await pd.allAPIcall((await pd.getApilCallLength()) - 1);
      let time = await latestTime();
      await increaseTimeTo(
        (await pd.liquidityTradeCallbackTime()) / 1 + time / 1 + 100
      );
      await p1.__callback(APIID, '');

      CABalE = await web3.eth.getBalance(p1.address);
      CABalE2 = await web3.eth.getBalance(p2.address);
      CABalD = await cad.balanceOf(p1.address);
      CABalD2 = await cad.balanceOf(p2.address);

      CABalE.toString().should.be.equal(ICABalE.toString());
      CABalE2.toString().should.be.equal(
        (
          ICABalE2 * 1 -
          (amount * 100) / (await pd.getCAAvgRate(toHex('DAI')))
        ).toString()
      );
      CABalD.toString().should.be.equal((ICABalD / 1 + amount / 1).toString());
      CABalD2.toString().should.be.equal(ICABalD2.toString());
    });

    it('12.42 ELT(ETH->ETH)', async function() {
      let ICABalE2 = await web3.eth.getBalance(p2.address);
      let ICABalD2 = await cad.balanceOf(p2.address);
      await p1.sendEther({from: owner, value: toWei(5)});
      await p1.upgradeInvestmentPool(cad.address);
      await p2.sendEther({from: owner, value: CABalE2 / 1 - toWei(5)});
      await cad.transfer(p2.address, CABalD2);
      let ICABalE;
      let ICABalD;
      // let CABalE2;

      ICABalE = await web3.eth.getBalance(p1.address);
      ICABalE2 = await web3.eth.getBalance(p2.address);
      ICABalD = await cad.balanceOf(p1.address);
      ICABalD2 = await cad.balanceOf(p2.address);

      await mcr.addMCRData(
        await getValue(
          (
            ICABalE * 1 +
            ICABalE2 * 1 +
            (ICABalD / 10 + ICABalD2 / 10)
          ).toString(),
          pd,
          mcr
        ),
        toWei(100),
        (
          ICABalE * 1 +
          ICABalE2 * 1 +
          (ICABalD / 10 + ICABalD2 / 10)
        ).toString(),
        ['0x455448', '0x444149'],
        [100, 1000],
        20190129
      );
      await p2.saveIADetails(
        ['0x455448', '0x444149'],
        [100, 1000],
        20190129,
        false
      );
      let baseVarMinE = await pd.getCurrencyAssetVarBase(toHex('ETH'));
      let amount =
        parseFloat(ICABalE) -
        1.5 *
          parseFloat(parseFloat(baseVarMinE[2]) + parseFloat(baseVarMinE[1]));
      await p1.internalLiquiditySwap(toHex('ETH'));
      CABalE = await web3.eth.getBalance(p1.address);
      CABalE2 = await web3.eth.getBalance(p2.address);
      CABalD = await cad.balanceOf(p1.address);
      CABalD2 = await cad.balanceOf(p2.address);

      CABalE.toString().should.be.equal((ICABalE - amount).toString());
      CABalE2.toString().should.be.equal(
        (ICABalE2 * 1 + amount * 1).toString()
      );
      CABalD.toString().should.be.equal(ICABalD.toString());
      CABalD2.toString().should.be.equal(ICABalD2.toString());
    });

    it('12.43 ILT ETH to DAI', async function() {
      await cad.transfer(p2.address, toWei(50), {from: owner});
      await tf.transferCurrencyAsset(toHex('ETH'), owner, toWei(5));
      let ICABalE;
      let ICABalD;
      let ICABalE2;
      let ICABalD2;
      ICABalE = await web3.eth.getBalance(p1.address);
      ICABalE2 = await web3.eth.getBalance(p2.address);
      ICABalD = await cad.balanceOf(p1.address);
      ICABalD2 = await cad.balanceOf(p2.address);
      await mcr.addMCRData(
        await getValue(
          (
            ICABalE * 1 +
            ICABalE2 * 1 +
            (ICABalD / 10 + ICABalD2 / 10)
          ).toString(),
          pd,
          mcr
        ),
        toWei(100),
        (
          ICABalE * 1 +
          ICABalE2 * 1 +
          (ICABalD / 10 + ICABalD2 / 10)
        ).toString(),
        ['0x455448', '0x444149'],
        [100, 1000],
        20190129
      );
      await p2.saveIADetails(
        ['0x455448', '0x444149'],
        [100, 1000],
        20190129,
        false
      );
      let baseVarMinE = await pd.getCurrencyAssetVarBase(toHex('ETH'));

      let amount =
        1.5 *
          parseFloat(parseFloat(baseVarMinE[2]) + parseFloat(baseVarMinE[1])) -
        parseFloat(ICABalE);
      await p1.internalLiquiditySwap(toHex('ETH'));
      var APIID = await pd.allAPIcall((await pd.getApilCallLength()) - 1);
      let time = await latestTime();
      await increaseTimeTo(
        (await pd.liquidityTradeCallbackTime()) / 1 + time / 1 + 100
      );
      await p1.__callback(APIID, '');

      CABalE = await web3.eth.getBalance(p1.address);
      CABalE2 = await web3.eth.getBalance(p2.address);
      CABalD = await cad.balanceOf(p1.address);
      CABalD2 = await cad.balanceOf(p2.address);
      CABalE.toString().should.be.equal((ICABalE * 1 + amount * 1).toString());
      CABalE2.toString().should.be.equal(ICABalE2.toString());
      CABalD.toString().should.be.equal(ICABalD.toString());
      CABalD2.toString().should.be.equal(
        (
          ICABalD2 -
          (amount / 100) * (await pd.getCAAvgRate(toHex('DAI')))
        ).toString()
      );
    });

    it('12.44 RBT DAI to ETH amount > price slippage', async function() {
      await emock.removeEther(toWei(2087.96));
      await cad.transfer(p2.address, toWei(50), {from: owner});
      let ICABalE;
      let ICABalD;
      let ICABalE2;
      let ICABalD2;
      ICABalE = await web3.eth.getBalance(p1.address);
      ICABalE2 = await web3.eth.getBalance(p2.address);
      ICABalD = await cad.balanceOf(p1.address);
      ICABalD2 = await cad.balanceOf(p2.address);
      await p2.saveIADetails(
        ['0x455448', '0x444149'],
        [100, 1000],
        20190129,
        true
      );
      var APIID = await pd.allAPIcall((await pd.getApilCallLength()) - 1);
      let time = await latestTime();
      await increaseTimeTo(
        (await pd.liquidityTradeCallbackTime()) / 1 + time / 1 + 100
      );
      await p1.__callback(APIID, '');
      CABalE = await web3.eth.getBalance(p1.address);
      CABalE2 = await web3.eth.getBalance(p2.address);
      CABalD = await cad.balanceOf(p1.address);
      CABalD2 = await cad.balanceOf(p2.address);
      CABalE.toString().should.be.equal(ICABalE.toString());
      (CABalE2 / toWei(1))
        .toFixed(0)
        .should.be.equal(
          ((ICABalE2 * 1 + 5 * toWei(0.1)) / toWei(1)).toFixed(0)
        );
      CABalD.toString().should.be.equal(ICABalD.toString());
      (CABalD2 / toWei(1))
        .toFixed(1)
        .should.be.equal(((ICABalD2 * 1 - toWei(5)) / toWei(1)).toFixed(1));
    });

    it('12.45 Initial ELT(ETH->DAI) but at time of call back ELT(ETH->ETH)', async function() {
      let ICABalE;
      let ICABalD;
      let ICABalE2;
      let ICABalD2;
      await p1.sendEther({from: owner, value: toWei(5)});
      await p1.upgradeInvestmentPool(cad.address);
      await p2.sendEther({from: owner, value: CABalE2});
      await cad.transfer(p2.address, (CABalD2 / 1 - toWei(50)).toString());
      await p2.saveIADetails(
        ['0x455448', '0x444149'],
        [100, 1000],
        20190129,
        false
      );
      await p1.internalLiquiditySwap(toHex('ETH'));
      let p2Eth = await web3.eth.getBalance(p2.address);
      let p2DAI = await cad.balanceOf(p2.address);
      await p1.upgradeInvestmentPool(cad.address);
      await p2.sendEther({
        from: owner,
        value: (p2Eth / 1 - toWei(5)).toString()
      });
      await cad.transfer(p2.address, p2DAI);
      await p2.saveIADetails(
        ['0x455448', '0x444149'],
        [100, 1000],
        20190307,
        false
      );

      var APIID = await pd.allAPIcall((await pd.getApilCallLength()) - 2);
      ICABalE = await web3.eth.getBalance(p1.address);
      ICABalE2 = await web3.eth.getBalance(p2.address);
      ICABalD = await cad.balanceOf(p1.address);
      ICABalD2 = await cad.balanceOf(p2.address);
      let time = await latestTime();
      await increaseTimeTo(
        (await pd.liquidityTradeCallbackTime()) / 1 + time / 1 + 100
      );
      let baseVarMinE = await pd.getCurrencyAssetVarBase(toHex('ETH'));

      let amount =
        parseFloat(ICABalE) -
        1.5 *
          parseFloat(parseFloat(baseVarMinE[2]) + parseFloat(baseVarMinE[1]));
      await p1.__callback(APIID, '');
      CABalE = await web3.eth.getBalance(p1.address);
      CABalE2 = await web3.eth.getBalance(p2.address);
      CABalD = await cad.balanceOf(p1.address);
      CABalD2 = await cad.balanceOf(p2.address);
      CABalE.toString().should.be.equal((ICABalE - amount * 1).toString());
      CABalE2.toString().should.be.equal(
        (ICABalE2 * 1 + amount * 1).toString()
      );
      CABalD.toString().should.be.equal(ICABalD.toString());
      CABalD2.toString().should.be.equal(ICABalD2.toString());
    });
    it('12.46 ELT(ETH->DAI) amount > price slippage', async function() {
      let ICABalE;
      let ICABalD;
      let ICABalE2;
      let ICABalD2;
      await p1.sendEther({from: owner, value: toWei(10)});
      await p2.saveIADetails(
        ['0x455448', '0x444149'],
        [100, 1000],
        20190308,
        false
      );
      ICABalE = await web3.eth.getBalance(p1.address);
      ICABalE2 = await web3.eth.getBalance(p2.address);
      ICABalD = await cad.balanceOf(p1.address);
      ICABalD2 = await cad.balanceOf(p2.address);
      await p1.internalLiquiditySwap(toHex('ETH'));
      var APIID = await pd.allAPIcall((await pd.getApilCallLength()) - 1);
      let time = await latestTime();
      await increaseTimeTo(
        (await pd.liquidityTradeCallbackTime()) / 1 + time / 1 + 100
      );
      await p1.__callback(APIID, '');
      CABalE = await web3.eth.getBalance(p1.address);
      CABalE2 = await web3.eth.getBalance(p2.address);
      CABalD = await cad.balanceOf(p1.address);
      CABalD2 = await cad.balanceOf(p2.address);
      (CABalE / toWei(1))
        .toFixed(1)
        .toString()
        .should.be.equal(
          ((ICABalE - toWei(0.48)) / toWei(1)).toFixed(1).toString()
        );
      CABalE2.toString().should.be.equal(ICABalE2.toString());
      CABalD.toString().should.be.equal(ICABalD.toString());
      (CABalD2 / toWei(1))
        .toFixed(0)
        .toString()
        .should.be.equal(
          ((ICABalD2 * 1 + toWei(4.8) * 1) / toWei(1)).toFixed(0).toString()
        );
    });
    it('12.47 ELT(DAI->ETH) amount > price slippage', async function() {
      ICABalE = await web3.eth.getBalance(p1.address);
      ICABalE2 = await web3.eth.getBalance(p2.address);
      ICABalD = await cad.balanceOf(p1.address);
      ICABalD2 = await cad.balanceOf(p2.address);
      await emock.sendEther({from: owner, value: 17400000000000000});
      await p1.upgradeInvestmentPool(cad.address);
      await p2.sendEther({from: owner, value: CABalE2 / 1 - toWei(5)});
      await cad.transfer(p2.address, CABalD2);
      await tf.transferCurrencyAsset(toHex('ETH'), owner, toWei(10));
      await cad.transfer(p1.address, toWei(10), {from: owner});
      await p2.saveIADetails(
        ['0x455448', '0x444149'],
        [100, 1000],
        20190309,
        false
      );
      ICABalE = await web3.eth.getBalance(p1.address);
      ICABalE2 = await web3.eth.getBalance(p2.address);
      ICABalD = await cad.balanceOf(p1.address);
      ICABalD2 = await cad.balanceOf(p2.address);
      let baseVarMinD = await pd.getCurrencyAssetVarBase(toHex('DAI'));
      let baseVarMinE = await pd.getCurrencyAssetVarBase(toHex('ETH'));
      let time = await latestTime();
      await increaseTimeTo(
        (await pd.liquidityTradeCallbackTime()) / 1 + time / 1 + 100
      );
      await p1.internalLiquiditySwap(toHex('DAI'));
      var APIID = await pd.allAPIcall((await pd.getApilCallLength()) - 1);
      time = await latestTime();
      await increaseTimeTo(
        (await pd.liquidityTradeCallbackTime()) / 1 + time / 1 + 100
      );
      await p1.__callback(APIID, '');
      CABalE = await web3.eth.getBalance(p1.address);
      CABalE2 = await web3.eth.getBalance(p2.address);
      CABalD = await cad.balanceOf(p1.address);
      CABalD2 = await cad.balanceOf(p2.address);
      CABalE.toString().should.be.equal(ICABalE.toString());
      CABalE2.toString().should.be.equal(
        (ICABalE2 * 1 + toWei(0.5) * 1).toString()
      );
      CABalD.toString().should.be.equal((ICABalD - toWei(5)).toString());
      CABalD2.toString().should.be.equal(ICABalD2.toString());
    });
    it('12.48 ILT(ETH->DAI) amount > price slippage', async function() {
      ICABalE = await web3.eth.getBalance(p1.address);
      ICABalE2 = await web3.eth.getBalance(p2.address);
      ICABalD = await cad.balanceOf(p1.address);
      ICABalD2 = await cad.balanceOf(p2.address);
      await tf.transferCurrencyAsset(toHex('ETH'), owner, toWei(3));
      await tf.transferCurrencyAsset(toHex('DAI'), owner, toWei(5));
      await cad.transfer(p2.address, toWei(5), {from: owner});
      await p2.saveIADetails(
        ['0x455448', '0x444149'],
        [100, 1000],
        20190309,
        false
      );
      let time = await latestTime();
      await increaseTimeTo(
        (await pd.liquidityTradeCallbackTime()) / 1 + time / 1 + 100
      );
      ICABalE = await web3.eth.getBalance(p1.address);
      ICABalE2 = await web3.eth.getBalance(p2.address);
      ICABalD = await cad.balanceOf(p1.address);
      ICABalD2 = await cad.balanceOf(p2.address);
      await p1.internalLiquiditySwap(toHex('ETH'));
      var APIID = await pd.allAPIcall((await pd.getApilCallLength()) - 1);
      time = await latestTime();
      await increaseTimeTo(
        (await pd.liquidityTradeCallbackTime()) / 1 + time / 1 + 100
      );
      await p1.__callback(APIID, '');
      CABalE = await web3.eth.getBalance(p1.address);
      CABalE2 = await web3.eth.getBalance(p2.address);
      CABalD = await cad.balanceOf(p1.address);
      CABalD2 = await cad.balanceOf(p2.address);
      (CABalE / toWei(1))
        .toFixed(0)
        .toString()
        .should.be.equal(
          ((ICABalE * 1 + toWei(0.48) * 1) / toWei(1)).toFixed(0).toString()
        );
      CABalE2.toString().should.be.equal(ICABalE2.toString());
      CABalD.toString().should.be.equal(ICABalD.toString());
      (CABalD2 / toWei(1))
        .toFixed(0)
        .toString()
        .should.be.equal(
          (((ICABalD2 - toWei(4.8)) / toWei(1)) * 1).toFixed(0).toString()
        );
    });
    it('12.49 ILT(DAI->ETH) amount > price slippage', async function() {
      await emock.removeEther(toWei(1.52));
      await p2.sendEther({from: owner, value: toWei(5)});
      await p1.sendEther({
        from: owner,
        value: (
          toWei(6) * 1 -
          (await web3.eth.getBalance(p1.address))
        ).toString()
      });
      await tf.transferCurrencyAsset(toHex('DAI'), owner, toWei(5));
      await p2.saveIADetails(
        ['0x455448', '0x444149'],
        [100, 1000],
        20190310,
        false
      );
      let time = await latestTime();
      await increaseTimeTo(
        (await pd.liquidityTradeCallbackTime()) / 1 + time / 1 + 100
      );
      ICABalE = await web3.eth.getBalance(p1.address);
      ICABalE2 = await web3.eth.getBalance(p2.address);
      ICABalD = await cad.balanceOf(p1.address);
      ICABalD2 = await cad.balanceOf(p2.address);
      await p1.internalLiquiditySwap(toHex('DAI'));
      var APIID = await pd.allAPIcall((await pd.getApilCallLength()) - 1);
      time = await latestTime();
      await increaseTimeTo(
        (await pd.liquidityTradeCallbackTime()) / 1 + time / 1 + 100
      );
      await p1.__callback(APIID, '');
      CABalE = await web3.eth.getBalance(p1.address);
      CABalE2 = await web3.eth.getBalance(p2.address);
      CABalD = await cad.balanceOf(p1.address);
      CABalD2 = await cad.balanceOf(p2.address);
      (CABalE / toWei(1))
        .toFixed(0)
        .toString()
        .should.be.equal(((ICABalE / toWei(1)) * 1).toFixed(0).toString());
      (CABalE2 / toWei(1))
        .toFixed(0)
        .toString()
        .should.be.equal(
          ((ICABalE2 * 1 - toWei(0.4) * 1) / toWei(1)).toFixed(0).toString()
        );
      (CABalD / toWei(1))
        .toFixed(0)
        .toString()
        .should.be.equal(
          ((ICABalD * 1 + toWei(4) * 1) / toWei(1)).toFixed(0).toString()
        );
      (CABalD2 / toWei(1))
        .toFixed(0)
        .toString()
        .should.be.equal(((ICABalD2 / toWei(1)) * 1).toFixed(0).toString());
    });
    it('12.50 ILT(ETH->DAI) IA dont have enough amount', async function() {
      await emock.sendEther({from: owner, value: toWei(50000)});

      await p1.upgradeInvestmentPool(cad.address);
      await p2.sendEther({from: owner, value: CABalE2 / 1 - toWei(5)});
      await cad.transfer(p2.address, CABalD2);
      await pd.changeCurrencyAssetBaseMin(toHex('ETH'), toWei(11));

      await p2.saveIADetails(
        ['0x455448', '0x444149'],
        [100, 1000],
        20190311,
        false
      );
      let time = await latestTime();
      await increaseTimeTo(
        (await pd.liquidityTradeCallbackTime()) / 1 + time / 1 + 100
      );
      ICABalE = await web3.eth.getBalance(p1.address);
      ICABalE2 = await web3.eth.getBalance(p2.address);
      ICABalD = await cad.balanceOf(p1.address);
      ICABalD2 = await cad.balanceOf(p2.address);
      await p1.internalLiquiditySwap(toHex('ETH'));
      var APIID = await pd.allAPIcall((await pd.getApilCallLength()) - 1);
      time = await latestTime();
      await increaseTimeTo(
        (await pd.liquidityTradeCallbackTime()) / 1 + time / 1 + 100
      );
      await p1.__callback(APIID, '');
      CABalE = await web3.eth.getBalance(p1.address);
      CABalE2 = await web3.eth.getBalance(p2.address);
      CABalD = await cad.balanceOf(p1.address);
      CABalD2 = await cad.balanceOf(p2.address);
      (CABalE / toWei(1))
        .toFixed(0)
        .toString()
        .should.be.equal(
          ((ICABalE * 1 + toWei(7.06) * 1) / toWei(1)).toFixed(0).toString()
        );
      CABalE2.toString().should.be.equal(ICABalE2.toString());
      CABalD.toString().should.be.equal(ICABalD.toString());
      (CABalD2 / toWei(1))
        .toFixed(0)
        .toString()
        .should.be.equal(
          ((ICABalD2 - toWei(70.6) * 1) / toWei(1)).toFixed(0).toString()
        );
    });
    it('12.51 ILT(DAI->ETH) IA dont have enough amount', async function() {
      await p1.upgradeInvestmentPool(cad.address);
      await p2.sendEther({
        from: owner,
        value: (CABalE2 / 1 - toWei(5)).toString()
      });
      await cad.transfer(p2.address, CABalD2);
      await pd.changeCurrencyAssetBaseMin(toHex('DAI'), toWei(16));

      await p2.saveIADetails(
        ['0x455448', '0x444149'],
        [100, 1000],
        20190311,
        false
      );
      let time = await latestTime();
      await increaseTimeTo(
        (await pd.liquidityTradeCallbackTime()) / 1 + time / 1 + 100
      );
      ICABalE = await web3.eth.getBalance(p1.address);
      ICABalE2 = await web3.eth.getBalance(p2.address);
      ICABalD = await cad.balanceOf(p1.address);
      ICABalD2 = await cad.balanceOf(p2.address);
      await p1.internalLiquiditySwap(toHex('DAI'));
      var APIID = await pd.allAPIcall((await pd.getApilCallLength()) - 1);
      time = await latestTime();
      await increaseTimeTo(
        (await pd.liquidityTradeCallbackTime()) / 1 + time / 1 + 100
      );
      await p1.__callback(APIID, '');
      CABalE = await web3.eth.getBalance(p1.address);
      CABalE2 = await web3.eth.getBalance(p2.address);
      CABalD = await cad.balanceOf(p1.address);
      CABalD2 = await cad.balanceOf(p2.address);
      (CABalE / toWei(1))
        .toFixed(0)
        .toString()
        .should.be.equal(((ICABalE / toWei(1)) * 1).toFixed(0).toString());
      let checkCondition =
        parseFloat(((CABalE2 * 1) / toWei(1)).toFixed(0).toString()) ==
        parseFloat(
          ((ICABalE2 * 1 - toWei(1.14) * 1) / toWei(1)).toFixed(0).toString()
        );
      checkCondition.should.be.equal(true);
      ((CABalD * 1) / toWei(1))
        .toFixed(0)
        .toString()
        .should.be.equal(
          ((ICABalD * 1 + toWei(11.4) * 1) / toWei(1)).toFixed(0).toString()
        );
      (CABalD2 / toWei(1))
        .toFixed(0)
        .toString()
        .should.be.equal((ICABalD2 / toWei(1)).toFixed(0).toString());
    });
    it('12.52 ILT(DAI->ETH) IA with 0 ETH balance', async function() {
      await pd.changeCurrencyAssetBaseMin(toHex('DAI'), toWei(21));

      await p2.saveIADetails(
        ['0x455448', '0x444149'],
        [100, 1000],
        20190311,
        false
      );
      let time = await latestTime();
      await increaseTimeTo(
        (await pd.liquidityTradeCallbackTime()) / 1 + time / 1 + 100
      );
      ICABalE = await web3.eth.getBalance(p1.address);
      ICABalE2 = await web3.eth.getBalance(p2.address);
      ICABalD = await cad.balanceOf(p1.address);
      ICABalD2 = await cad.balanceOf(p2.address);
      await p1.internalLiquiditySwap(toHex('DAI'));
      var APIID = await pd.allAPIcall((await pd.getApilCallLength()) - 1);
      time = await latestTime();
      await increaseTimeTo(
        (await pd.liquidityTradeCallbackTime()) / 1 + time / 1 + 100
      );
      await p1.__callback(APIID, '');
      CABalE = await web3.eth.getBalance(p1.address);
      CABalE2 = await web3.eth.getBalance(p2.address);
      CABalD = await cad.balanceOf(p1.address);
      CABalD2 = await cad.balanceOf(p2.address);
      (CABalE / toWei(1))
        .toFixed(0)
        .toString()
        .should.be.equal((ICABalE / toWei(1)).toFixed(0).toString());
      (CABalE2 / toWei(1))
        .toFixed(0)
        .toString()
        .should.be.equal((ICABalE2 / toWei(1)).toFixed(0).toString());
      (CABalD / toWei(1))
        .toFixed(0)
        .toString()
        .should.be.equal((ICABalD / toWei(1)).toFixed(0).toString());
      (CABalD2 / toWei(1))
        .toFixed(0)
        .toString()
        .should.be.equal((ICABalD2 / toWei(1)).toFixed(0).toString());
    });
    it('12.53 Initial ILT(DAI->ETH) but at time of call back ILT(DAI->DAI)', async function() {
      await p2.sendEther({from: owner, value: toWei(5)});
      await p2.saveIADetails(
        ['0x455448', '0x444149'],
        [100, 1000],
        20190311,
        false
      );
      let time = await latestTime();
      await increaseTimeTo(
        (await pd.liquidityTradeCallbackTime()) / 1 + time / 1 + 100
      );
      await p1.internalLiquiditySwap(toHex('DAI'));
      let p2ETH = await web3.eth.getBalance(p2.address);
      let p2DAI = await cad.balanceOf(p2.address);
      await p1.upgradeInvestmentPool(cad.address);
      await p2.sendEther({from: owner, value: p2ETH / 1 - toWei(5) * 1});
      await cad.transfer(p2.address, p2DAI);
      await cad.transfer(p2.address, toWei(30), {from: owner});
      await p2.saveIADetails(
        ['0x455448', '0x444149'],
        [100, 1000],
        20190311,
        false
      );
      var APIID = await pd.allAPIcall((await pd.getApilCallLength()) - 2);
      time = await latestTime();
      await increaseTimeTo(
        (await pd.liquidityTradeCallbackTime()) / 1 + time / 1 + 100
      );
      ICABalE = await web3.eth.getBalance(p1.address);
      ICABalE2 = await web3.eth.getBalance(p2.address);
      ICABalD = await cad.balanceOf(p1.address);
      ICABalD2 = await cad.balanceOf(p2.address);
      let baseVarMinE = await pd.getCurrencyAssetVarBase(toHex('DAI'));

      let amount =
        1.5 *
          parseFloat(parseFloat(baseVarMinE[2]) + parseFloat(baseVarMinE[1])) -
        parseFloat(ICABalD);
      await p1.__callback(APIID, '');
      CABalE = await web3.eth.getBalance(p1.address);
      CABalE2 = await web3.eth.getBalance(p2.address);
      CABalD = await cad.balanceOf(p1.address);
      CABalD2 = await cad.balanceOf(p2.address);
      (CABalE / toWei(1))
        .toFixed(0)
        .toString()
        .should.be.equal((ICABalE / toWei(1)).toFixed(0).toString());
      (CABalE2 / toWei(1))
        .toFixed(0)
        .toString()
        .should.be.equal((ICABalE2 / toWei(1)).toFixed(0).toString());
      (CABalD / toWei(1))
        .toFixed(0)
        .toString()
        .should.be.equal(
          ((ICABalD * 1 + amount / 1) / toWei(1)).toFixed(0).toString()
        );
      (CABalD2 / toWei(1))
        .toFixed(0)
        .toString()
        .should.be.equal(
          ((ICABalD2 * 1 - amount / 1) / toWei(1)).toFixed(0).toString()
        );
    });
  });
  describe('Should be able to delegate callback for', function() {
    it('12.54 Expire Cover ', async function() {
      let coverID;

      await cad.approve(p1.address, coverDetailsLess[1], {
        from: member1
      });
      await cad.transfer(member1, tokenDai);
      coverDetailsLess[4] = 7972408607001;
      var vrsdata = await getQuoteValues(
        coverDetailsLess,
        toHex('DAI'),
        coverPeriodLess,
        smartConAdd,
        qt.address
      );
      await p1.makeCoverUsingCA(
        smartConAdd,
        toHex('DAI'),
        coverDetailsLess,
        coverPeriodLess,
        vrsdata[0],
        vrsdata[1],
        vrsdata[2],
        {from: member1}
      );

      coverID = await qd.getAllCoversOfUser(member1);

      const validity = await qd.getValidityOfCover(coverID[0]);
      await increaseTimeTo(
        new BN(validity.toString()).add(new BN((2).toString()))
      );

      let APIID = await pd.allAPIcall((await pd.getApilCallLength()) - 1);
      await p1.__callback(APIID, '');
      assert.equal(parseFloat(await qd.getCoverStatusNo(coverID)), 3);
    });
    it('12.55 Empty string res for unknown id', async function() {
      let APIID = '0x6c6f6c';
      await p1.__callback(APIID, '');
    });
  });
  describe('Trade Conditions checked', function() {
    it('12.56 For iaRate = 0', async function() {
      await p2.saveIADetails(['0x455448', '0x444149'], [0, 0], 20190125, true);
    });
  });
  describe('Liquidity trade Token to Token', function() {
    before(async function() {
      mkr = await MKR.deployed();
      let pId = (await gv.getProposalLength()).toNumber();
      await gv.createProposal('Add new IA', 'Add new IA', 'Add new IA', 0, {
        from: member1
      });
      await gv.categorizeProposal(pId, 13, 0);
      let actionHash = encode(
        'addInvestmentAssetCurrency(bytes4,address,bool,uint64,uint64,uint8)',
        '0x4d4b52',
        mkr.address,
        true,
        500,
        5000,
        18
      );
      await gv.submitProposalWithSolution(pId, 'Proposing new IA', actionHash, {
        from: member1
      });
      await tk.transfer(member1, toWei(75000));
      await tk.transfer(member2, toWei(75000));
      await tk.transfer(member3, toWei(75000));
      await tk.transfer(member4, toWei(75000));
      await gv.submitVote(pId, 1, {from: member1});
      await gv.submitVote(pId, 1, {from: member2});
      await gv.submitVote(pId, 1, {from: member3});
      await gv.submitVote(pId, 1, {from: member4});
      let time = await latestTime();
      await increaseTimeTo(time + 604800);
      await gv.closeProposal(pId);
      await gv.triggerAction(pId);
      let newAssetAdd = await pd.getInvestmentAssetAddress(toHex('MKR'));
      newAssetAdd.should.be.equal(mkr.address);
      await p2.saveIADetails(
        ['0x455448', '0x444149', '0x4d4b52'],
        [100, 1000, 500],
        20190311,
        false
      );
      let newAssetRate = await pd.getIAAvgRate(toHex('MKR'));
      (newAssetRate / 1).should.be.equal(500);
    });
    it('12.57 ELT(DAI->MKR)', async function() {
      await pd.changeCurrencyAssetBaseMin('0x444149', toWei(15));
      await p2.sendEther({from: owner, value: toWei(5)});
      await p2.saveIADetails(
        ['0x455448', '0x444149', '0x4d4b52'],
        [100, 1000, 500],
        20190311,
        false
      );
      ICABalE = await web3.eth.getBalance(p1.address);
      ICABalE2 = await web3.eth.getBalance(p2.address);
      ICABalD = await cad.balanceOf(p1.address);
      ICABalD2 = await cad.balanceOf(p2.address);
      ICABalM = await mkr.balanceOf(p2.address);
      let baseVarMinE = await pd.getCurrencyAssetVarBase(toHex('DAI'));

      let amount =
        parseFloat(ICABalD) -
        1.5 *
          parseFloat(parseFloat(baseVarMinE[2]) + parseFloat(baseVarMinE[1]));
      await p1.internalLiquiditySwap(toHex('DAI'));
      var APIID = await pd.allAPIcall((await pd.getApilCallLength()) - 1);
      let time = await latestTime();
      await increaseTimeTo(
        (await pd.liquidityTradeCallbackTime()) / 1 + time / 1 + 100
      );
      await p1.__callback(APIID, '');
      let CABalE;
      let CABalD;
      let CABalE2;
      let CABalD2;
      let CAbalM;
      CABalE = await web3.eth.getBalance(p1.address);
      CABalE2 = await web3.eth.getBalance(p2.address);
      CABalD = await cad.balanceOf(p1.address);
      CABalD2 = await cad.balanceOf(p2.address);
      CABalM = await mkr.balanceOf(p2.address);
      (CABalE / toWei(1))
        .toFixed(0)
        .toString()
        .should.be.equal((ICABalE / toWei(1)).toFixed(0).toString());
      (CABalE2 / toWei(1))
        .toFixed(0)
        .toString()
        .should.be.equal((ICABalE2 / toWei(1)).toFixed(0).toString());
      (CABalD / toWei(1))
        .toFixed(0)
        .toString()
        .should.be.equal(
          ((ICABalD * 1 - amount / 1) / toWei(1)).toFixed(0).toString()
        );
      (CABalD2 / toWei(1))
        .toFixed(0)
        .toString()
        .should.be.equal((ICABalD2 / toWei(1)).toFixed(0).toString());
      (CABalM / toWei(1))
        .toFixed(0)
        .toString()
        .should.be.equal(
          (
            (ICABalM * 1 +
              amount /
                ((await pd.getIAAvgRate(toHex('DAI'))) /
                  (await pd.getIAAvgRate(toHex('MKR'))))) /
            toWei(1)
          )
            .toFixed(0)
            .toString()
        );
    });
    it('12.58 ILT(DAI->MKR)', async function() {
      await pd.changeCurrencyAssetBaseMin('0x444149', toWei(9));
      let mkrBal = await mkr.balanceOf(p2.address);
      await p1.upgradeInvestmentPool(cad.address);
      // await p2.sendEther({ from: owner, value: (CABalE2/1 -toWei(5)) });
      await cad.transfer(p2.address, CABalD2);
      await mkr.transfer(p2.address, mkrBal);
      await mkr.transfer(p2.address, toWei(50));
      await tf.transferCurrencyAsset(toHex('DAI'), owner, toWei(15));
      await p2.saveIADetails(
        ['0x455448', '0x444149', '0x4d4b52'],
        [100, 1000, 500],
        20190311,
        false
      );
      ICABalE = await web3.eth.getBalance(p1.address);
      ICABalE2 = await web3.eth.getBalance(p2.address);
      ICABalD = await cad.balanceOf(p1.address);
      ICABalD2 = await cad.balanceOf(p2.address);
      ICABalM = await mkr.balanceOf(p2.address);
      let baseVarMinE = await pd.getCurrencyAssetVarBase(toHex('DAI'));

      let amount =
        1.5 *
          parseFloat(parseFloat(baseVarMinE[2]) + parseFloat(baseVarMinE[1])) -
        parseFloat(ICABalD);
      await p1.internalLiquiditySwap(toHex('DAI'));
      var APIID = await pd.allAPIcall((await pd.getApilCallLength()) - 1);

      let time = await latestTime();
      await increaseTimeTo(
        (await pd.liquidityTradeCallbackTime()) / 1 + time / 1 + 100
      );
      await p1.__callback(APIID, '');

      CABalE = await web3.eth.getBalance(p1.address);
      CABalE2 = await web3.eth.getBalance(p2.address);
      CABalD = await cad.balanceOf(p1.address);
      CABalD2 = await cad.balanceOf(p2.address);
      CABalM = await mkr.balanceOf(p2.address);
      (CABalE / toWei(1))
        .toFixed(0)
        .toString()
        .should.be.equal((ICABalE / toWei(1)).toFixed(0).toString());
      (CABalE2 / toWei(1))
        .toFixed(0)
        .toString()
        .should.be.equal((ICABalE2 / toWei(1)).toFixed(0).toString());
      (CABalD / toWei(1))
        .toFixed(0)
        .toString()
        .should.be.equal(
          ((ICABalD * 1 + amount / 1) / toWei(1)).toFixed(0).toString()
        );
      (CABalD2 / toWei(1))
        .toFixed(0)
        .toString()
        .should.be.equal((ICABalD2 / toWei(1)).toFixed(0).toString());
      (CABalM / toWei(1))
        .toFixed(0)
        .toString()
        .should.be.equal(
          (
            (ICABalM * 1 -
              amount /
                ((await pd.getIAAvgRate(toHex('DAI'))) /
                  (await pd.getIAAvgRate(toHex('MKR'))))) /
            toWei(1)
          )
            .toFixed(0)
            .toString()
        );
    });

    it('12.59 ILT(DAI->MKR) IA dont have enough amount', async function() {
      let emockM = await fac.getExchange(mkr.address);
      emock = await exchangeMock.at(emockM);
      await emock.sendEther({from: owner, value: toWei(1300)});
      let emockD = await fac.getExchange(cad.address);
      let emockDAI = await exchangeMock.at(emockD);
      await emockDAI.sendEther({from: owner, value: toWei(1300)});
      await pd.changeCurrencyAssetBaseMin('0x444149', toWei(66));
      await p1.upgradeInvestmentPool(cad.address);
      await cad.transfer(p2.address, CABalD2);
      await mkr.transfer(p2.address, (CABalM / 1 - toWei(20)).toString());
      await p2.saveIADetails(
        ['0x455448', '0x444149', '0x4d4b52'],
        [100, 1000, 500],
        20190311,
        false
      );

      ICABalE = await web3.eth.getBalance(p1.address);
      ICABalE2 = await web3.eth.getBalance(p2.address);
      ICABalD = await cad.balanceOf(p1.address);
      ICABalD2 = await cad.balanceOf(p2.address);
      ICABalM = await mkr.balanceOf(p2.address);
      await p1.internalLiquiditySwap(toHex('DAI'));
      var APIID = await pd.allAPIcall((await pd.getApilCallLength()) - 1);

      let time = await latestTime();
      await increaseTimeTo(
        (await pd.liquidityTradeCallbackTime()) / 1 + time / 1 + 100
      );
      await p1.__callback(APIID, '');

      CABalE = await web3.eth.getBalance(p1.address);
      CABalE2 = await web3.eth.getBalance(p2.address);
      CABalD = await cad.balanceOf(p1.address);
      CABalD2 = await cad.balanceOf(p2.address);
      CABalM = await mkr.balanceOf(p2.address);
      (CABalE / toWei(1))
        .toFixed(0)
        .toString()
        .should.be.equal((ICABalE / toWei(1)).toFixed(0).toString());
      (CABalE2 / toWei(1))
        .toFixed(0)
        .toString()
        .should.be.equal((ICABalE2 / toWei(1)).toFixed(0).toString());
      (CABalD / toWei(1))
        .toFixed(0)
        .toString()
        .should.be.equal(
          ((ICABalD * 1 + toWei(63) * 1) / toWei(1)).toFixed(0).toString()
        );
      (CABalD2 / toWei(1))
        .toFixed(0)
        .toString()
        .should.be.equal((ICABalD2 / toWei(1)).toFixed(0).toString());
      (CABalM / toWei(1))
        .toFixed(0)
        .toString()
        .should.be.equal(
          ((ICABalM * 1 - toWei(31.5)) / toWei(1)).toFixed(0).toString()
        );
    });

    it('12.60 ILT(DAI->MKR) amount > price slippage', async function() {
      emock.removeEther(await web3.eth.getBalance(emock.address));
      let emockD = await fac.getExchange(
        await pd.getInvestmentAssetAddress(toHex('DAI'))
      );
      emockDAI = await exchangeMock.at(emockD);
      emockDAI.removeEther(await web3.eth.getBalance(emockDAI.address));
      await emockDAI.sendEther({from: owner, value: toWei(80)});
      await emock.sendEther({from: owner, value: toWei(75)});
      await tf.transferCurrencyAsset(toHex('DAI'), owner, toWei(12.5));
      await mkr.transfer(p2.address, toWei(50));
      await p2.saveIADetails(
        ['0x455448', '0x444149', '0x4d4b52'],
        [100, 1000, 500],
        20190311,
        false
      );
      let CABalE;
      let CABalD;
      let CABalE2;
      let CABalD2;
      let CAbalM;
      ICABalE = await web3.eth.getBalance(p1.address);
      ICABalE2 = await web3.eth.getBalance(p2.address);
      ICABalD = await cad.balanceOf(p1.address);
      ICABalD2 = await cad.balanceOf(p2.address);
      ICABalM = await mkr.balanceOf(p2.address);
      await p1.internalLiquiditySwap(toHex('DAI'));
      var APIID = await pd.allAPIcall((await pd.getApilCallLength()) - 1);
      let time = await latestTime();
      await increaseTimeTo(
        (await pd.liquidityTradeCallbackTime()) / 1 + time / 1 + 100
      );
      await p1.__callback(APIID, '');

      CABalE = await web3.eth.getBalance(p1.address);
      CABalE2 = await web3.eth.getBalance(p2.address);
      CABalD = await cad.balanceOf(p1.address);
      CABalD2 = await cad.balanceOf(p2.address);
      CABalM = await mkr.balanceOf(p2.address);
      (CABalE / toWei(1))
        .toFixed(0)
        .toString()
        .should.be.equal((ICABalE / toWei(1)).toFixed(0).toString());
      (CABalE2 / toWei(1))
        .toFixed(0)
        .toString()
        .should.be.equal((ICABalE2 / toWei(1)).toFixed(0).toString());
      (CABalD / toWei(1))
        .toFixed(0)
        .toString()
        .should.be.equal(
          ((ICABalD * 1 + toWei(30) * 1) / toWei(1)).toFixed(0).toString()
        );
      (CABalD2 / toWei(1))
        .toFixed(0)
        .toString()
        .should.be.equal((ICABalD2 / toWei(1)).toFixed(0).toString());
      (CABalM / toWei(1))
        .toFixed(0)
        .toString()
        .should.be.equal(
          ((ICABalM * 1 - toWei(15) * 1) / toWei(1)).toFixed(0).toString()
        );
    });

    it('12.61 ELT(DAI->MKR) amount > price slippage', async function() {
      await pd.changeCurrencyAssetBaseMin('0x444149', toWei(6));
      await p1.upgradeInvestmentPool(cad.address);
      await p2.sendEther({from: owner, value: CABalE2});
      await cad.transfer(p2.address, CABalD2);
      await mkr.transfer(p2.address, (CABalM / 1 - toWei(30)).toString());
      await p2.sendEther({from: owner, value: toWei(10)});
      await emock.sendEther({from: owner, value: toWei(3)});
      await p2.saveIADetails(
        ['0x455448', '0x444149', '0x4d4b52'],
        [100, 1000, 500],
        20190311,
        false
      );

      ICABalE = await web3.eth.getBalance(p1.address);
      ICABalE2 = await web3.eth.getBalance(p2.address);
      ICABalD = await cad.balanceOf(p1.address);
      ICABalD2 = await cad.balanceOf(p2.address);
      ICABalM = await mkr.balanceOf(p2.address);
      let time = await latestTime();
      await increaseTimeTo(
        (await pd.liquidityTradeCallbackTime()) / 1 + time / 1 + 100
      );
      await p1.internalLiquiditySwap(toHex('DAI'));
      var APIID = await pd.allAPIcall((await pd.getApilCallLength()) - 1);

      await p1.__callback(APIID, ''); // to cover else branch (if call comes before callback time)
      time = await latestTime();
      await increaseTimeTo(
        (await pd.liquidityTradeCallbackTime()) / 1 + time / 1 + 100
      );
      await p1.__callback(APIID, '');

      CABalE = await web3.eth.getBalance(p1.address);
      CABalE2 = await web3.eth.getBalance(p2.address);
      CABalD = await cad.balanceOf(p1.address);
      CABalD2 = await cad.balanceOf(p2.address);
      CABalM = await mkr.balanceOf(p2.address);
      (CABalE / toWei(1))
        .toFixed(0)
        .toString()
        .should.be.equal((ICABalE / toWei(1)).toFixed(0).toString());
      (CABalE2 / toWei(1))
        .toFixed(0)
        .toString()
        .should.be.equal((ICABalE2 / toWei(1)).toFixed(0).toString());
      (CABalD / toWei(1))
        .toFixed(0)
        .toString()
        .should.be.equal(
          ((ICABalD * 1 - toWei(30) * 1) / toWei(1)).toFixed(0).toString()
        );
      (CABalD2 / toWei(1))
        .toFixed(0)
        .toString()
        .should.be.equal((ICABalD2 / toWei(1)).toFixed(0).toString());
      (CABalM / toWei(1))
        .toFixed(0)
        .toString()
        .should.be.equal(
          ((ICABalM * 1 + toWei(15) * 1) / toWei(1)).toFixed(0).toString()
        );
    });
    it('12.62 ILT(ETH->ETH) IA dont have sufficeint ETH', async function() {
      await pd.changeCurrencyAssetBaseMin(toHex('ETH'), toWei(21));
      await p2.saveIADetails(
        ['0x455448', '0x444149', '0x4d4b52'],
        [100, 1000, 500],
        20190311,
        false
      );
      ICABalE = await web3.eth.getBalance(p1.address);
      ICABalE2 = await web3.eth.getBalance(p2.address);
      ICABalD = await cad.balanceOf(p1.address);
      ICABalD2 = await cad.balanceOf(p2.address);
      ICABalM = await mkr.balanceOf(p2.address);
      await p1.internalLiquiditySwap(toHex('ETH'));

      CABalE = await web3.eth.getBalance(p1.address);
      CABalE2 = await web3.eth.getBalance(p2.address);
      CABalD = await cad.balanceOf(p1.address);
      CABalD2 = await cad.balanceOf(p2.address);
      CABalM = await mkr.balanceOf(p2.address);
      (CABalE / toWei(1))
        .toFixed(0)
        .toString()
        .should.be.equal(
          ((ICABalE / 1 + toWei(10) * 1) / toWei(1)).toFixed(0).toString()
        );
      (CABalE2 / toWei(1))
        .toFixed(0)
        .toString()
        .should.be.equal(
          ((ICABalE2 - toWei(10)) / toWei(1)).toFixed(0).toString()
        );
      (CABalD / toWei(1))
        .toFixed(0)
        .toString()
        .should.be.equal((ICABalD / toWei(1)).toFixed(0).toString());
      (CABalD2 / toWei(1))
        .toFixed(0)
        .toString()
        .should.be.equal((ICABalD2 / toWei(1)).toFixed(0).toString());
      (CABalM / toWei(1))
        .toFixed(0)
        .toString()
        .should.be.equal((ICABalM / toWei(1)).toFixed(0).toString());
    });
    it('12.63 ILT(DAI->DAI) IA dont have sufficeint ETH', async function() {
      await pd.changeCurrencyAssetBaseMin(toHex('DAI'), toWei(36));
      await tf.transferCurrencyAsset(toHex('DAI'), owner, toWei(50));
      await p1.upgradeInvestmentPool(cad.address);
      await cad.transfer(p2.address, CABalD2);
      await p2.saveIADetails(
        ['0x455448', '0x444149', '0x4d4b52'],
        [100, 1000, 500],
        20190311,
        false
      );

      ICABalE = await web3.eth.getBalance(p1.address);
      ICABalE2 = await web3.eth.getBalance(p2.address);
      ICABalD = await cad.balanceOf(p1.address);
      ICABalD2 = await cad.balanceOf(p2.address);
      ICABalM = await mkr.balanceOf(p2.address);

      await p1.internalLiquiditySwap(toHex('DAI'));

      CABalE = await web3.eth.getBalance(p1.address);
      CABalE2 = await web3.eth.getBalance(p2.address);
      CABalD = await cad.balanceOf(p1.address);
      CABalD2 = await cad.balanceOf(p2.address);
      CABalM = await mkr.balanceOf(p2.address);
      (CABalE / toWei(1))
        .toFixed(0)
        .toString()
        .should.be.equal((ICABalE / toWei(1)).toFixed(0).toString());
      (CABalE2 / toWei(1))
        .toFixed(0)
        .toString()
        .should.be.equal((ICABalE2 / toWei(1)).toFixed(0).toString());
      (CABalD / toWei(1))
        .toFixed(0)
        .toString()
        .should.be.equal(
          ((ICABalD / 1 + toWei(17.9) * 1) / toWei(1)).toFixed(0).toString()
        );
      let checkCondition =
        parseFloat((CABalD2 / toWei(1)).toFixed(0).toString()) ==
        parseFloat(
          ((ICABalD2 - toWei(17.9) * 1) / toWei(1)).toFixed(0).toString()
        );
      checkCondition.should.be.equal(true);
      (CABalM / toWei(1))
        .toFixed(0)
        .toString()
        .should.be.equal((ICABalM / toWei(1)).toFixed(0).toString());
    });
  });

  describe('More basic cases', function() {
    it('12.64 RBT For 0 balance in risk pool', async function() {
      await p1.upgradeInvestmentPool(cad.address);
      await p2.saveIADetails(
        ['0x455448', '0x444149'],
        [100, 1000],
        20190311,
        true
      );
      await tf.upgradeCapitalPool(cad.address);
      await tf.upgradeCapitalPool(cad.address);
      await mcr.addMCRData(
        await getValue(0, pd, mcr),
        0,
        0,
        ['0x455448', '0x444149'],
        [100, 1000],
        20190129
      );
      let pId = (await gv.getProposalLength()).toNumber();
      await gv.createProposal(
        'Inactive DAI',
        'Inactive DAI',
        'Inactive DAI',
        0,
        {
          from: member1
        }
      );
      await gv.categorizeProposal(pId, 15, 0);
      let actionHash = encode(
        'changeInvestmentAssetStatus(bytes4,bool)',
        toHex('DAI'),
        false
      );
      await gv.submitProposalWithSolution(pId, 'Inactive IA', actionHash, {
        from: member1
      });
      await gv.submitVote(pId, 1, {from: member1});
      await gv.submitVote(pId, 1, {from: member2});
      await gv.submitVote(pId, 1, {from: member3});
      await gv.submitVote(pId, 1, {from: member4});
      let time = await latestTime();
      await increaseTimeTo(time + 604800);
      await gv.closeProposal(pId);
      await gv.triggerAction(pId);
      (await pd.getInvestmentAssetStatus(toHex('DAI'))).should.be.equal(false);
      await p1.sendEther({from: owner, value: toWei(2)});
      await p2.saveIADetails(
        ['0x444149', '0x455448'],
        [100, 15517],
        20190103,
        false
      );
    });

    it('12.65 TransferEther should revert when called by other than govern', async function() {
      await assertRevert(p1.transferEther(toWei(1), owner));
    });
    it('12.66 should able to propose change in holding percentages', async function() {
      let pId = (await gv.getProposalLength()).toNumber();
      await gv.createProposal(
        'change holding perc',
        'change holding perc',
        'change holding perc',
        0,
        {
          from: member1
        }
      );
      await gv.categorizeProposal(pId, 14, 0);
      let actionHash = encode(
        'changeInvestmentAssetHoldingPerc(bytes4,uint64,uint64)',
        '0x444149',
        100,
        1000
      );
      await gv.submitProposalWithSolution(
        pId,
        'change holding perc',
        actionHash,
        {
          from: member1
        }
      );
      await gv.submitVote(pId, 1, {from: member1});
      await gv.submitVote(pId, 1, {from: member2});
      await gv.submitVote(pId, 1, {from: member3});
      await gv.submitVote(pId, 1, {from: member4});
      let time = await latestTime();
      await increaseTimeTo(time + 604800);
      await gv.closeProposal(pId);
      await gv.triggerAction(pId);
      let initialPerc = await pd.getInvestmentAssetHoldingPerc(toHex('DAI'));
      (initialPerc[0] / 1).should.be.equal(100);
      (initialPerc[1] / 1).should.be.equal(1000);
    });
    it('12.67 should not be able to change holding percentages directly', async function() {
      let initialPerc = await pd.getInvestmentAssetHoldingPerc(toHex('DAI'));
      await assertRevert(
        pd.changeInvestmentAssetHoldingPerc('0x444149', 200, 300)
      );
      let finalPerc = await pd.getInvestmentAssetHoldingPerc(toHex('DAI'));
      initialPerc[0].toString().should.be.equal(finalPerc[0].toString());
      initialPerc[1].toString().should.be.equal(finalPerc[1].toString());
    });

    it('12.68 should able to propose new currency asset', async function() {
      mkr = await MKR.deployed();
      let pId = await gv.getProposalLength();
      pId = pId.toNumber();
      await gv.createProposal('add new CA', 'add new CA', 'add new CA', 0, {
        from: member1
      });
      await gv.categorizeProposal(pId, 17, 0);
      let actionHash = encode(
        'addCurrencyAssetCurrency(bytes4,address,uint)',
        toHex('MKR'),
        mkr.address,
        '10000000000000000000'
      );
      await gv.submitProposalWithSolution(pId, 'add CA', actionHash, {
        from: member1
      });
      await gv.submitVote(pId, 1, {from: member1});
      await gv.submitVote(pId, 1, {from: member2});
      await gv.submitVote(pId, 1, {from: member3});
      await gv.submitVote(pId, 1, {from: member4});
      let time = await latestTime();
      await increaseTimeTo(time + 604800);
      await gv.closeProposal(pId);
      await gv.triggerAction(pId);
      let varbase = await pd.getCurrencyAssetVarBase(toHex('MKR'));
      (varbase[1] / 1).should.be.equal(toWei(10) * 1);
      (varbase[2] / 1).should.be.equal(0);
      (await pd.getCurrencyAssetAddress(toHex('MKR'))).should.be.equal(
        mkr.address
      );
    });
    it('12.69 should not be able to add new currency asset directly', async function() {
      await assertRevert(
        pd.addCurrencyAssetCurrency('0x49434e', mkr.address, toWei(11))
      );
    });
    it('12.70 should not be able to change IA status directly', async function() {
      await assertRevert(pd.changeInvestmentAssetStatus('0x49434e', false));
    });
    it('12.71 should not be able to update pool parameters directly', async function() {
      await assertRevert(pd.updateUintParameters('0x49434e', 12));
    });
    it('12.72 should be able to propose new currency address by owner', async function() {
      let actionHash = encode(
        'changeCurrencyAssetAddress(bytes4,address)',
        toHex('DAI'),
        member4
      );
      await gvProp(30, actionHash, mr, gv, 3);
      (await pd.getCurrencyAssetAddress(toHex('DAI'))).should.be.equal(member4);
    });
    it('12.73 should be able to propose new IA address and decimal by owner', async function() {
      let actionHash = encode(
        'changeInvestmentAssetAddressAndDecimal(bytes4,address,uint8)',
        toHex('DAI'),
        member3,
        16
      );
      await gvProp(32, actionHash, mr, gv, 3);
      (await pd.getInvestmentAssetAddress(toHex('DAI'))).should.be.equal(
        member3
      );
      ((await pd.getInvestmentAssetDecimals(toHex('DAI'))) / 1).should.be.equal(
        16
      );
    });
  });
});<|MERGE_RESOLUTION|>--- conflicted
+++ resolved
@@ -121,7 +121,6 @@
     await mr.kycVerdict(member1, true);
     await tk.approve(tc.address, UNLIMITED_ALLOWANCE, {from: member1});
     await tk.transfer(member1, tokens);
-<<<<<<< HEAD
 
     await tk.approve(ps.address, stakeTokens, {
       from: member1
@@ -130,10 +129,6 @@
       from: member1
     });
 
-=======
-    await tf.addStake(smartConAdd, stakeTokens, {from: member1});
-
->>>>>>> 3ee40cf6
     await mr.payJoiningFee(member2, {from: member2, value: fee});
     await mr.kycVerdict(member2, true);
     await tk.approve(tc.address, UNLIMITED_ALLOWANCE, {from: member2});
