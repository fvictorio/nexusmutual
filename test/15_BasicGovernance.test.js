const Governance = artifacts.require('Governance');
const MemberRoles = artifacts.require('MemberRoles');
const ProposalCategory = artifacts.require('ProposalCategory');
const TokenController = artifacts.require('TokenController');
const NXMaster = artifacts.require('NXMaster');
const EventCaller = artifacts.require('EventCaller');
const ClaimsReward = artifacts.require('ClaimsReward');
const NXMToken = artifacts.require('NXMToken');
const expectEvent = require('./utils/expectEvent');
const assertRevert = require('./utils/assertRevert.js').assertRevert;
const increaseTime = require('./utils/increaseTime.js').increaseTime;
const encode = require('./utils/encoder.js').encode;
const AdvisoryBoard = '0x41420000';
let maxAllowance =
  '115792089237316195423570985008687907853269984665640564039457584007913129639935';

let gv;
let cr;
let pc;
let nxms;
let proposalId;
let pId;
let mr;
let nxmToken;
let tc;

contract(
  'Governance',
  ([ab1, ab2, ab3, ab4, mem1, mem2, mem3, mem4, mem5, notMember]) => {
    before(async function() {
      nxms = await NXMaster.deployed();
      cr = await ClaimsReward.deployed();
      nxmToken = await NXMToken.deployed();
      let address = await nxms.getLatestAddress('GV');
      gv = await Governance.at(address);
      address = await nxms.getLatestAddress('PC');
      pc = await ProposalCategory.at(address);
      address = await nxms.getLatestAddress('MR');
      mr = await MemberRoles.at(address);
      tc = await TokenController.deployed();
      await gv.addSolution(0, '', '0x');
      await gv.openProposalForVoting(0);
      await mr.payJoiningFee(ab1, { value: 2000000000000000 });
      await mr.kycVerdict(ab1, true);
    });

    it('15.1 Only Owner should be able to change tokenHoldingTime', async function() {
      await gv.changeTokenHoldingTime(3000);
      let tokenHoldingTime = await gv.tokenHoldingTime();
      assert.equal(
        tokenHoldingTime.toNumber(),
        3000,
        'Token holding time not updated'
      );
      await assertRevert(gv.changeTokenHoldingTime(4000, { from: mem1 }));
      await gv.changeTokenHoldingTime(604800);
    });

    it('15.2 Only Advisory Board members are authorized to categorize proposal', async function() {
      let allowedToCategorize = await gv.allowedToCatgorize();
      assert.equal(allowedToCategorize.toNumber(), 1);
    });

    it('15.3 Should not allow unauthorized to change master address', async function() {
      await assertRevert(
        gv.changeMasterAddress(nxms.address, { from: notMember })
      );
      await gv.changeDependentContractAddress();
      await gv.changeMasterAddress(nxms.address);
    });

    it('15.4 Should not allow unauthorized to create proposal', async function() {
      await assertRevert(
        gv.createProposal('Proposal', 'Description', 'Hash', 0, {
          from: notMember
        })
      );
      await assertRevert(
        gv.createProposalwithSolution(
          'Add new member',
          'Add new member',
          'hash',
          9,
          '',
          '0x',
          { from: notMember }
        )
      );
    });

    it('15.5 Should create a proposal', async function() {
      let propLength = await gv.getProposalLength();
      proposalId = propLength.toNumber();
      await gv.createProposal('Proposal1', 'Proposal1', 'Proposal1', 0);
      let propLength2 = await gv.getProposalLength();
      assert.isAbove(
        propLength2.toNumber(),
        propLength.toNumber(),
        'Proposal not created'
      );
    });

    it('15.6 Should not allow unauthorized person to categorize proposal', async function() {
      await assertRevert(
        gv.categorizeProposal(proposalId, 1, 0, { from: notMember })
      );
    });

    it('15.7 Should not categorize under invalid category', async function() {
      await assertRevert(gv.categorizeProposal(proposalId, 0, 0));
      await assertRevert(gv.categorizeProposal(proposalId, 25, 0));
    });

    it('15.8 Should categorize proposal', async function() {
      await gv.categorizeProposal(proposalId, 1, 0);
      let proposalData = await gv.proposal(proposalId);
      assert.equal(proposalData[1].toNumber(), 1, 'Proposal not categorized');
    });

    it('15.9 Should update proposal details', async function() {
      let { logs } = await gv.updateProposal(
        proposalId,
        'Addnewmember',
        'AddnewmemberSD',
        'AddnewmemberDescription'
      );
    });

    it('15.10 Should reset proposal category', async function() {
      var proposalDataUpdated = await gv.proposal(proposalId);
      assert.equal(proposalDataUpdated[1].toNumber(), 0, 'Category not reset');
    });

    it('15.11 Should not open proposal for voting before categorizing', async () => {
      await assertRevert(
        gv.submitProposalWithSolution(proposalId, 'Addnewmember', '0x4d52')
      );
    });

    it('15.12 Should allow only owner to open proposal for voting', async () => {
      await gv.categorizeProposal(proposalId, 9, 1e18);
      await gv.proposal(proposalId);
      await pc.category(9);
      await assertRevert(gv.submitVote(proposalId, 1));
      await assertRevert(
        gv.submitProposalWithSolution(
          proposalId,
          'Addnewmember',
          '0xffa3992900000000000000000000000000000000000000000000000000000000000000004344000000000000000000000000000000000000000000000000000000000000',
          { from: notMember }
        )
      );
      await gv.submitProposalWithSolution(
        proposalId,
        'Addnewmember',
        '0xffa3992900000000000000000000000000000000000000000000000000000000000000004344000000000000000000000000000000000000000000000000000000000000'
      );
      assert.equal((await gv.canCloseProposal(proposalId)).toNumber(), 0);
    });

    it('15.13 Should not update proposal if solution exists', async function() {
      await assertRevert(gv.categorizeProposal(proposalId, 2, 1e18));
      await assertRevert(
        gv.updateProposal(
          proposalId,
          'Addnewrole',
          'AddnewRoleSD',
          'AddnewRoleDescription'
        )
      );
    });

    it('15.14 Should not allow voting for non existent solution', async () => {
      await assertRevert(gv.submitVote(proposalId, 5));
    });

    it('15.15 Should not allow unauthorized people to vote', async () => {
      await assertRevert(gv.submitVote(proposalId, 1, { from: notMember }));
    });

    it('15.16 Should submit vote to valid solution', async function() {
      await gv.submitVote(proposalId, 1);
      await gv.proposalDetails(proposalId);
      await assertRevert(gv.submitVote(proposalId, 1));
    });

<<<<<<< HEAD
    it('Should not claim reward for an open proposal', async function() {
=======
    it('15.17 Should pause proposal', async function() {
      let p = await gv.getProposalLength();
      p = p.toNumber();
      await gv.createProposal('Pause', 'Pause proposal', 'Pause proposal', 0);
      await gv.categorizeProposal(p, 6, 0);
      let actionHash = encode('pauseProposal(uint)', proposalId);
      await gv.submitProposalWithSolution(p, 'Pause proposal', actionHash);
      await gv.submitVote(p, 1);
      await gv.closeProposal(p);
      let isPaused = await gv.proposalPaused(proposalId);
      assert.equal(isPaused, true, 'Proposal not paused');
    });

    it('15.18 Should not close a paused proposal', async function() {
      await assertRevert(gv.closeProposal(proposalId));
    });

    it('15.19 Should resume proposal', async function() {
      let p = await gv.getProposalLength();
      p = p.toNumber();
      await gv.createProposal(
        'Resume',
        'Resume proposal',
        'Resume proposal',
        0
      );
      await gv.categorizeProposal(p, 5, 0);
      let actionHash = encode('resumeProposal(uint)', proposalId);
      await gv.submitProposalWithSolution(p, 'Resume proposal', actionHash);
      await gv.submitVote(p, 1);
      await gv.closeProposal(p);
      let isPaused = await gv.proposalPaused(proposalId);
      assert.equal(isPaused, false, 'Proposal not resumed');
      await assertRevert(gv.resumeProposal(proposalId));
    });

    it('15.20 Should not claim reward for an open proposal', async function() {
>>>>>>> a913329c
      await assertRevert(cr.claimAllPendingReward([proposalId]));
    });

    it('15.21 Should close proposal', async function() {
      let canClose = await gv.canCloseProposal(proposalId);
      assert.equal(canClose.toNumber(), 1);
      await gv.closeProposal(proposalId);
    });

    it('15.22 Should not close already closed proposal', async function() {
      let canClose = await gv.canCloseProposal(proposalId);
      assert.equal(canClose.toNumber(), 2);
      await assertRevert(gv.closeProposal(proposalId));
    });

    it('15.23 Should get rewards', async function() {
      let pendingRewards = await gv.getPendingReward(ab1);
    });

    it('15.24 Should claim reward only through claimRewards contract', async function() {
      await assertRevert(gv.claimReward(ab1, [1, 2, 3]));
    });

    it('15.25 Should claim rewards', async function() {
      await nxms.isMember(ab1);
      await nxmToken.balanceOf(cr.address);
      await cr.claimAllPendingReward([1, 2, 3]);
      let pendingRewards = await gv.getPendingReward(ab1);
      assert.equal(pendingRewards.toNumber(), 0, 'Rewards not claimed');
    });

    it('15.26 Should not claim reward twice for same proposal', async function() {
      await assertRevert(cr.claimAllPendingReward([1, 2, 3]));
    });

    describe('Delegation cases', function() {
      it('15.27 Initialising Members', async function() {
        await assertRevert(mr.changeMaxABCount(4, { from: ab2 }));
        await mr.changeMaxABCount(4);
        await mr.addInitialABMembers([ab2, ab3, ab4]);
        for (let i = 1; i < 9; i++) {
          await mr.payJoiningFee(web3.eth.accounts[i], {
            value: 2000000000000000,
            from: web3.eth.accounts[i]
          });
          await mr.kycVerdict(web3.eth.accounts[i], true, {
            from: web3.eth.accounts[i]
          });
        }
      });
      it('15.28 AB member can delegate vote to AB who is non follower', async function() {
        await gv.delegateVote(ab1, { from: ab2 });
      });
      it('15.29 Leader cannot delegate vote', async function() {
        await assertRevert(gv.delegateVote(ab3, { from: ab1 }));
      });
      it('15.30 AB member cannot delegate vote to Member', async function() {
        await assertRevert(gv.delegateVote(mem1, { from: ab4 }));
      });
      it('15.31 AB member cannot delegate vote to Non-Member', async function() {
        await assertRevert(gv.delegateVote(notMember, { from: ab4 }));
      });
      it('15.32 Non-Member cannot delegate vote', async function() {
        await assertRevert(gv.delegateVote(ab1, { from: notMember }));
      });
      it('15.33 AB member cannot delegate vote to AB who is follower', async function() {
        await assertRevert(gv.delegateVote(ab2, { from: ab4 }));
      });
      it('15.34 Member can delegate vote to AB who is not a follower', async function() {
        await gv.delegateVote(ab1, { from: mem1 });
        let alreadyDelegated = await gv.alreadyDelegated(ab1);
        assert.equal(alreadyDelegated, true);
      });
      it('15.35 Member cannot delegate vote to AB who is a follower', async function() {
        await assertRevert(gv.delegateVote(ab2, { from: mem2 }));
      });
      it('15.36 Member can delegate vote to Member who is not follower', async function() {
        await gv.delegateVote(mem3, { from: mem5 });
        let followers = await gv.getFollowers(mem3);
        let delegationData = await gv.allDelegation(followers[0].toNumber());
        assert.equal(delegationData[0], mem5);
      });
      it('15.37 Member cannot delegate vote to Non-Member', async function() {
        await assertRevert(gv.delegateVote(notMember, { from: mem2 }));
      });
      it('15.38 Member cannot delegate vote to member who is follower', async function() {
        await assertRevert(gv.delegateVote(mem5, { from: mem2 }));
      });
      it('15.39 Create a proposal', async function() {
        pId = (await gv.getProposalLength()).toNumber();
        await gv.createProposal('Proposal1', 'Proposal1', 'Proposal1', 0);
        await gv.categorizeProposal(pId, 12, 130 * 1e18);
        await gv.submitProposalWithSolution(
          pId,
          'changes to pricing model',
          '0x'
        );
      });
      it('15.40 Ab cannot vote twice on a same proposal', async function() {
        await gv.submitVote(pId, 1, { from: ab3 });
        await assertRevert(gv.submitVote(pId, 1, { from: ab3 }));
      });
      it('15.41 Member cannot vote twice on a same proposal', async function() {
        await gv.submitVote(pId, 1, { from: mem4 });
        await assertRevert(gv.submitVote(pId, 1, { from: mem4 }));
      });
      it('15.42 Member cannot assign proxy if voted within 7 days', async function() {
        await assertRevert(gv.delegateVote(ab1, { from: mem4 }));
      });
      it('15.43 Follower cannot vote on a proposal', async function() {
        await assertRevert(gv.submitVote(pId, 1, { from: ab2 }));
      });
      it('15.44 Member can assign proxy if voted more than 7 days earlier', async function() {
        await increaseTime(604805);
        await gv.delegateVote(ab1, { from: mem4 });
      });
      it('15.45 Follower can undelegate vote if not voted since 7 days', async function() {
        await increaseTime(604800);
        await gv.unDelegate({ from: mem5 });
        await gv.alreadyDelegated(mem3);
        await increaseTime(259200);
      });
      it('15.46 Follower cannot assign new proxy if revoked proxy within 7 days', async function() {
        await assertRevert(gv.delegateVote(ab1, { from: mem5 }));
      });
      it('15.47 Undelegated Follower cannot vote within 7 days since undelegation', async function() {
        pId = (await gv.getProposalLength()).toNumber();
        await gv.createProposal('Proposal2', 'Proposal2', 'Proposal2', 0);
        await gv.categorizeProposal(pId, 12, 130 * 1e18);
        await gv.submitProposalWithSolution(
          pId,
          'changes to pricing model',
          '0x'
        );
        await assertRevert(gv.submitVote(pId, 1, { from: mem5 }));
        await increaseTime(432000); //7 days will be completed since revoking proxy
        await gv.delegateVote(ab1, { from: ab4 });
      });
      it('15.48 Undelegated Follower can vote after 7 days', async function() {
        await gv.submitVote(pId, 1, { from: ab1 });
        await gv.submitVote(pId, 1, { from: ab3 });
        await gv.submitVote(pId, 1, { from: mem2 });
        await gv.submitVote(pId, 1, { from: mem3 });
        await gv.submitVote(pId, 1, { from: mem5 });
      });
      it('15.49 Follower cannot undelegate if there are rewards pending to be claimed', async function() {
        await increaseTime(604810);
        await gv.closeProposal(pId);
        await assertRevert(gv.unDelegate({ from: mem5 }));
        await cr.claimAllPendingReward([pId], { from: mem5 });
      });
      it('15.50 Follower should not get reward if delegated within 7days', async function() {
        let pendingReward = await gv.getPendingReward(ab4);
        assert.equal(pendingReward.toNumber(), 0);
      });
      it('15.51 Follower can assign new proxy if revoked proxy more than 7 days earlier', async function() {
        await increaseTime(604810);
        await gv.delegateVote(ab1, { from: mem5 });
      });
    });
  }
);<|MERGE_RESOLUTION|>--- conflicted
+++ resolved
@@ -184,47 +184,7 @@
       await assertRevert(gv.submitVote(proposalId, 1));
     });
 
-<<<<<<< HEAD
     it('Should not claim reward for an open proposal', async function() {
-=======
-    it('15.17 Should pause proposal', async function() {
-      let p = await gv.getProposalLength();
-      p = p.toNumber();
-      await gv.createProposal('Pause', 'Pause proposal', 'Pause proposal', 0);
-      await gv.categorizeProposal(p, 6, 0);
-      let actionHash = encode('pauseProposal(uint)', proposalId);
-      await gv.submitProposalWithSolution(p, 'Pause proposal', actionHash);
-      await gv.submitVote(p, 1);
-      await gv.closeProposal(p);
-      let isPaused = await gv.proposalPaused(proposalId);
-      assert.equal(isPaused, true, 'Proposal not paused');
-    });
-
-    it('15.18 Should not close a paused proposal', async function() {
-      await assertRevert(gv.closeProposal(proposalId));
-    });
-
-    it('15.19 Should resume proposal', async function() {
-      let p = await gv.getProposalLength();
-      p = p.toNumber();
-      await gv.createProposal(
-        'Resume',
-        'Resume proposal',
-        'Resume proposal',
-        0
-      );
-      await gv.categorizeProposal(p, 5, 0);
-      let actionHash = encode('resumeProposal(uint)', proposalId);
-      await gv.submitProposalWithSolution(p, 'Resume proposal', actionHash);
-      await gv.submitVote(p, 1);
-      await gv.closeProposal(p);
-      let isPaused = await gv.proposalPaused(proposalId);
-      assert.equal(isPaused, false, 'Proposal not resumed');
-      await assertRevert(gv.resumeProposal(proposalId));
-    });
-
-    it('15.20 Should not claim reward for an open proposal', async function() {
->>>>>>> a913329c
       await assertRevert(cr.claimAllPendingReward([proposalId]));
     });
 
