--- conflicted
+++ resolved
@@ -1,53 +1,32 @@
-const { artifacts, web3, ethers } = require('hardhat');
-const { ether } = require('@openzeppelin/test-helpers');
+const { ethers } = require('hardhat');
 
+const { BigNumber, parseEther } = ethers.utils;
 const { getAccounts } = require('../../utils/accounts');
 const { Role } = require('../utils').constants;
 const { hex } = require('../utils').helpers;
 
-const { BN } = web3.utils;
-const { BigNumber } = ethers.utils;
-
-const ETH = '0xEeeeeEeeeEeEeeEeEeEeeEEEeeeeEeeeeeeeEEeE';
-
 async function setup () {
-<<<<<<< HEAD
-  const MasterMock = artifacts.require('MasterMock');
-  const Pool = artifacts.require('CoverMockPool');
-  const ERC20Mock = artifacts.require('ERC20Mock');
-  const PriceFeedOracle = artifacts.require('PriceFeedOracle');
-  const ChainlinkAggregatorMock = artifacts.require('ChainlinkAggregatorMock');
-  const QuotationData = artifacts.require('CoverMockQuotationData');
-  const Cover = artifacts.require('Cover');
-  const MemberRolesMock = artifacts.require('MemberRolesMock');
-  const CoverNFT = artifacts.require('CoverNFT');
-=======
-
   const MasterMock = await ethers.getContractFactory('MasterMock');
   const Pool = await ethers.getContractFactory('CoverMockPool');
   const ERC20Mock = await ethers.getContractFactory('ERC20Mock');
   const PriceFeedOracle = await ethers.getContractFactory('PriceFeedOracle');
   const ChainlinkAggregatorMock = await ethers.getContractFactory('ChainlinkAggregatorMock');
-  const QuotationData = await ethers.getContractFactory('MCRMockQuotationData');
+  const QuotationData = await ethers.getContractFactory('CoverMockQuotationData');
   const Cover = await ethers.getContractFactory('Cover');
   const MemberRolesMock = await ethers.getContractFactory('MemberRolesMock');
   const CoverNFT = await ethers.getContractFactory('CoverNFT');
   const TokenController = await ethers.getContractFactory('TokenControllerMock');
   const NXMToken = await ethers.getContractFactory('NXMTokenMock');
   const MCR = await ethers.getContractFactory('CoverMockMCR');
->>>>>>> 76f8d215
 
   const master = await MasterMock.deploy();
   await master.deployed();
 
-<<<<<<< HEAD
-  const quotationData = await QuotationData.new();
+  const quotationData = await QuotationData.deploy();
 
   await quotationData.setTotalSumAssured(hex('DAI'), '0');
   await quotationData.setTotalSumAssured(hex('ETH'), '100000');
 
-  const cover = await Cover.new(quotationData.address);
-=======
   const dai = await ERC20Mock.deploy();
   await dai.deployed();
 
@@ -65,55 +44,38 @@
 
   const mcr = await MCR.deploy();
   await mcr.deployed();
+  await mcr.setMCR(parseEther('600000'));
 
-  const cover = await Cover.deploy();
+  const cover = await Cover.deploy(quotationData.address);
   await cover.deployed();
 
   await master.setTokenAddress(nxm.address);
 
   const coverNFT = await CoverNFT.deploy('NexusMutual Cover', 'NXMC', cover.address);
   await coverNFT.deployed();
->>>>>>> 76f8d215
 
   await cover.initialize(coverNFT.address);
 
-  const ethToDaiRate = ether('2000');
-  const daiToEthRate = new BN(10).pow(new BN(36)).div(ethToDaiRate);
+  const ethToDaiRate = parseEther('2000');
+  const daiToEthRate = BigNumber.from(10)
+    .pow(BigNumber.from(36))
+    .div(ethToDaiRate);
 
   const chainlinkDAI = await ChainlinkAggregatorMock.deploy();
   await chainlinkDAI.deployed();
 
   await chainlinkDAI.setLatestAnswer(daiToEthRate.toString());
 
-<<<<<<< HEAD
-  const priceFeedOracle = await PriceFeedOracle.new(chainlinkDAI.address, dai.address, stETH.address);
-=======
-  const priceFeedOracle = await PriceFeedOracle.deploy(
-    chainlinkDAI.address,
-    dai.address,
-    stETH.address,
-  );
+  const priceFeedOracle = await PriceFeedOracle.deploy(chainlinkDAI.address, dai.address, stETH.address);
   await priceFeedOracle.deployed();
->>>>>>> 76f8d215
 
   const pool = await Pool.deploy();
   await pool.deployed();
 
   await pool.setAssets([dai.address], [18]);
 
-  await pool.setTokenPrice('0', ethers.utils.parseEther('1'));
+  await pool.setTokenPrice('0', parseEther('1'));
 
-<<<<<<< HEAD
-=======
-  const quotationData = await QuotationData.deploy();
-  await quotationData.deployed();
-
-  await quotationData.setTotalSumAssured(hex('DAIX'), '0');
-  await quotationData.setTotalSumAssured(hex('ETHX'), '100000');
-
-  await mcr.setMCR(ethers.utils.parseEther('600000'));
-
->>>>>>> 76f8d215
   // set contract addresses
   await master.setLatestAddress(hex('P1'), pool.address);
   await master.setLatestAddress(hex('QD'), quotationData.address);
@@ -151,23 +113,11 @@
   }
 
   // add products
-<<<<<<< HEAD
-
-  await cover.addProduct(
-    {
-      productType: '1',
-      productAddress: '0x0000000000000000000000000000000000000000',
-      payoutAssets: '1', // ETH supported
-    },
-    { from: accounts.advisoryBoardMembers[0] },
-  );
-=======
   await cover.connect(accounts.advisoryBoardMembers[0]).addProduct({
     productType: '1',
     productAddress: '0x0000000000000000000000000000000000000000',
     coverAssets: '1', // ETH supported
   });
->>>>>>> 76f8d215
 
   this.master = master;
   this.pool = pool;
