const { constants, helpers } = require('../../lib');
const proposalCategories = require('../../lib/proposal-categories');

const accounts = require('./accounts');
const evm = require('./evm');
const tokenPrice = require('./token-price');
<<<<<<< HEAD
const buyCover = require('./buyCover');
const getQuote = require('./getQuote');
=======
const setupUniswap = require('./setupUniswap');
>>>>>>> d6502058

module.exports = {
  accounts,
  constants,
  evm,
  helpers,
  proposalCategories,
  tokenPrice,
<<<<<<< HEAD
  buyCover,
  getQuote,
=======
  setupUniswap,
>>>>>>> d6502058
};<|MERGE_RESOLUTION|>--- conflicted
+++ resolved
@@ -4,12 +4,9 @@
 const accounts = require('./accounts');
 const evm = require('./evm');
 const tokenPrice = require('./token-price');
-<<<<<<< HEAD
 const buyCover = require('./buyCover');
 const getQuote = require('./getQuote');
-=======
 const setupUniswap = require('./setupUniswap');
->>>>>>> d6502058
 
 module.exports = {
   accounts,
@@ -18,10 +15,7 @@
   helpers,
   proposalCategories,
   tokenPrice,
-<<<<<<< HEAD
   buyCover,
   getQuote,
-=======
   setupUniswap,
->>>>>>> d6502058
 };